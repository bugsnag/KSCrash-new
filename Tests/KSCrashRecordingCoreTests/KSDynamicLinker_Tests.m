--- conflicted
+++ resolved
@@ -72,17 +72,17 @@
 
 @implementation KSDynamicLinker_Tests
 
-<<<<<<< HEAD
++ (void)setUp {
+    [super setUp];
+    ksdl_binary_images_initialize();
+}
+
 - (void)setUp
 {
     [super setUp];
     ksbic_resetCache();
     ksbic_init();
     [NSThread sleepForTimeInterval:0.1];
-=======
-+ (void)setUp {
-    [super setUp];
-    ksdl_binary_images_initialize();
 }
 
 static KSBinaryImage *get_tail(KSBinaryImage *head) {
@@ -90,7 +90,6 @@
     for (; current->next != NULL; current = current->next) {
     }
     return current;
->>>>>>> 6cb56660
 }
 
 - (void)testImageUUID
