//
//  KSCrashReportSinkStandard.m
//
//  Created by Karl Stenerud on 2012-02-18.
//
//  Copyright (c) 2012 Karl Stenerud. All rights reserved.
//
// Permission is hereby granted, free of charge, to any person obtaining a copy
// of this software and associated documentation files (the "Software"), to deal
// in the Software without restriction, including without limitation the rights
// to use, copy, modify, merge, publish, distribute, sublicense, and/or sell
// copies of the Software, and to permit persons to whom the Software is
// furnished to do so, subject to the following conditions:
//
// The above copyright notice and this permission notice shall remain in place
// in this source code.
//
// THE SOFTWARE IS PROVIDED "AS IS", WITHOUT WARRANTY OF ANY KIND, EXPRESS OR
// IMPLIED, INCLUDING BUT NOT LIMITED TO THE WARRANTIES OF MERCHANTABILITY,
// FITNESS FOR A PARTICULAR PURPOSE AND NONINFRINGEMENT. IN NO EVENT SHALL THE
// AUTHORS OR COPYRIGHT HOLDERS BE LIABLE FOR ANY CLAIM, DAMAGES OR OTHER
// LIABILITY, WHETHER IN AN ACTION OF CONTRACT, TORT OR OTHERWISE, ARISING FROM,
// OUT OF OR IN CONNECTION WITH THE SOFTWARE OR THE USE OR OTHER DEALINGS IN
// THE SOFTWARE.
//


#import "KSCrashReportSinkStandard.h"

#import "ARCSafe_MemMgmt.h"
#import "KSCrashCallCompletion.h"
#import "KSHTTPMultipartPostBody.h"
#import "KSHTTPRequestSender.h"
#import "NSData+GZip.h"
#import "KSJSONCodecObjC.h"
#import "KSReachabilityKSCrash.h"
#import "NSError+SimpleConstructor.h"

//#define KSLogger_LocalLevel TRACE
#import "KSLogger.h"


@interface KSCrashReportSinkStandard ()

@property(nonatomic,readwrite,retain) NSURL* url;

<<<<<<< HEAD
@property(nonatomic,readwrite,copy) void(^onSuccess)(NSString* response);

=======
>>>>>>> 6bf1747e
@property(nonatomic,readwrite,retain) KSReachableOperationKSCrash* reachableOperation;


@end


@implementation KSCrashReportSinkStandard

@synthesize url = _url;
@synthesize reachableOperation = _reachableOperation;

+ (KSCrashReportSinkStandard*) sinkWithURL:(NSURL*) url
{
    return as_autorelease([[self alloc] initWithURL:url]);
}

- (id) initWithURL:(NSURL*) url
{
    if((self = [super init]))
    {
        self.url = url;
    }
    return self;
}

- (void) dealloc
{
    as_release(_reachableOperation);
    as_release(_url);
    as_superdealloc();
}

- (id <KSCrashReportFilter>) defaultCrashReportFilterSet
{
    return self;
}

- (void) filterReports:(NSArray*) reports
          onCompletion:(KSCrashReportFilterCompletion) onCompletion
{
    NSError* error = nil;
    NSMutableURLRequest* request = [NSMutableURLRequest requestWithURL:self.url
                                                           cachePolicy:NSURLRequestReloadIgnoringLocalCacheData
                                                       timeoutInterval:15];
    KSHTTPMultipartPostBody* body = [KSHTTPMultipartPostBody body];
    NSData* jsonData = [KSJSONCodec encode:reports
                                   options:KSJSONEncodeOptionSorted
                                     error:&error];
    if(jsonData == nil)
    {
        kscrash_i_callCompletion(onCompletion, reports, NO, error);
        return;
    }

    [body appendData:jsonData
                name:@"reports"
         contentType:@"application/json"
            filename:@"reports.json"];
    // TODO: Disabled gzip compression until support is added server side,
    // and I've fixed a bug in appendUTF8String.
//    [body appendUTF8String:@"json"
//                      name:@"encoding"
//               contentType:@"string"
//                  filename:nil];

    request.HTTPMethod = @"POST";
    request.HTTPBody = [body data];
    [request setValue:body.contentType forHTTPHeaderField:@"Content-Type"];
    [request setValue:@"KSCrashReporter" forHTTPHeaderField:@"User-Agent"];

//    [request setHTTPBody:[[body data] gzippedWithError:nil]];
//    [request setValue:@"gzip" forHTTPHeaderField:@"Content-Encoding"];

    self.reachableOperation = [KSReachableOperationKSCrash operationWithHost:[self.url host]
<<<<<<< HEAD
                                                            allowWWAN:YES
                                                                block:^
=======
                                                                   allowWWAN:YES
                                                                       block:^
>>>>>>> 6bf1747e
    {
        [[KSHTTPRequestSender sender] sendRequest:request
                                        onSuccess:^(__unused NSHTTPURLResponse* response, __unused NSData* data)
         {
             kscrash_i_callCompletion(onCompletion, reports, YES, nil);
         } onFailure:^(NSHTTPURLResponse* response, NSData* data)
         {
             NSString* text = as_autorelease([[NSString alloc] initWithData:data
                                                                   encoding:NSUTF8StringEncoding]);
             kscrash_i_callCompletion(onCompletion, reports, NO,
                                      [NSError errorWithDomain:[[self class] description]
                                                          code:response.statusCode
                                                   description:text]);
         } onError:^(NSError* error2)
         {
             kscrash_i_callCompletion(onCompletion, reports, NO, error2);
         }];
    }];
}

@end<|MERGE_RESOLUTION|>--- conflicted
+++ resolved
@@ -44,11 +44,6 @@
 
 @property(nonatomic,readwrite,retain) NSURL* url;
 
-<<<<<<< HEAD
-@property(nonatomic,readwrite,copy) void(^onSuccess)(NSString* response);
-
-=======
->>>>>>> 6bf1747e
 @property(nonatomic,readwrite,retain) KSReachableOperationKSCrash* reachableOperation;
 
 
@@ -123,13 +118,8 @@
 //    [request setValue:@"gzip" forHTTPHeaderField:@"Content-Encoding"];
 
     self.reachableOperation = [KSReachableOperationKSCrash operationWithHost:[self.url host]
-<<<<<<< HEAD
-                                                            allowWWAN:YES
-                                                                block:^
-=======
                                                                    allowWWAN:YES
                                                                        block:^
->>>>>>> 6bf1747e
     {
         [[KSHTTPRequestSender sender] sendRequest:request
                                         onSuccess:^(__unused NSHTTPURLResponse* response, __unused NSData* data)
