--- conflicted
+++ resolved
@@ -125,13 +125,8 @@
  *              Block will be invoked on the main thread.
  */
 + (KSReachableOperationKSCrash*) operationWithHost:(NSString*) hostname
-<<<<<<< HEAD
-                                  allowWWAN:(BOOL) allowWWAN
-                                      block:(void(^)()) block;
-=======
                                          allowWWAN:(BOOL) allowWWAN
                                              block:(void(^)()) block;
->>>>>>> 6bf1747e
 
 /** Constructor.
  *
