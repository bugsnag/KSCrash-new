// !$*UTF8*$!
{
	archiveVersion = 1;
	classes = {
	};
	objectVersion = 46;
	objects = {

/* Begin PBXBuildFile section */
		2122BBCF16F185120056D11C /* KSCrashReportSinkVictory.h in Headers */ = {isa = PBXBuildFile; fileRef = 2122BBCD16F185120056D11C /* KSCrashReportSinkVictory.h */; settings = {ATTRIBUTES = (Public, ); }; };
		2122BBD016F185120056D11C /* KSCrashReportSinkVictory.h in Headers */ = {isa = PBXBuildFile; fileRef = 2122BBCD16F185120056D11C /* KSCrashReportSinkVictory.h */; settings = {ATTRIBUTES = (Public, ); }; };
		2122BBD116F185120056D11C /* KSCrashReportSinkVictory.m in Sources */ = {isa = PBXBuildFile; fileRef = 2122BBCE16F185120056D11C /* KSCrashReportSinkVictory.m */; };
		2122BBD216F185120056D11C /* KSCrashReportSinkVictory.m in Sources */ = {isa = PBXBuildFile; fileRef = 2122BBCE16F185120056D11C /* KSCrashReportSinkVictory.m */; };
		2193ACC416F19D690016EA5F /* KSCrashInstallationVictory.h in Headers */ = {isa = PBXBuildFile; fileRef = 2193ACC216F19D690016EA5F /* KSCrashInstallationVictory.h */; settings = {ATTRIBUTES = (Public, ); }; };
		2193ACC516F19D690016EA5F /* KSCrashInstallationVictory.h in Headers */ = {isa = PBXBuildFile; fileRef = 2193ACC216F19D690016EA5F /* KSCrashInstallationVictory.h */; settings = {ATTRIBUTES = (Public, ); }; };
		2193ACC616F19D690016EA5F /* KSCrashInstallationVictory.m in Sources */ = {isa = PBXBuildFile; fileRef = 2193ACC316F19D690016EA5F /* KSCrashInstallationVictory.m */; };
		2193ACC716F19D690016EA5F /* KSCrashInstallationVictory.m in Sources */ = {isa = PBXBuildFile; fileRef = 2193ACC316F19D690016EA5F /* KSCrashInstallationVictory.m */; };
		21D6639E16F1AD1400654F31 /* KSCrashInstallationVictory_Tests.m in Sources */ = {isa = PBXBuildFile; fileRef = 21D6639D16F1AD1400654F31 /* KSCrashInstallationVictory_Tests.m */; };
		394DCC71164F43C2008A4C50 /* KSCrashDoctor.h in Headers */ = {isa = PBXBuildFile; fileRef = 394DCC6F164F43C2008A4C50 /* KSCrashDoctor.h */; };
		394DCC72164F43C2008A4C50 /* KSCrashDoctor.m in Sources */ = {isa = PBXBuildFile; fileRef = 394DCC70164F43C2008A4C50 /* KSCrashDoctor.m */; };
		394DCC73164F547E008A4C50 /* KSCrashDoctor.h in Headers */ = {isa = PBXBuildFile; fileRef = 394DCC6F164F43C2008A4C50 /* KSCrashDoctor.h */; };
		394DCC74164F547E008A4C50 /* KSCrashDoctor.m in Sources */ = {isa = PBXBuildFile; fileRef = 394DCC70164F43C2008A4C50 /* KSCrashDoctor.m */; };
		397A7C87162266480096E287 /* KSCrashReportFields.h in Headers */ = {isa = PBXBuildFile; fileRef = 397A7C86162266480096E287 /* KSCrashReportFields.h */; };
		397A7C88162266480096E287 /* KSCrashReportFields.h in Headers */ = {isa = PBXBuildFile; fileRef = 397A7C86162266480096E287 /* KSCrashReportFields.h */; };
		39D329DC16765AD500D989DC /* KSCrashSentry_Deadlock.h in Headers */ = {isa = PBXBuildFile; fileRef = 39D329DA16765AD500D989DC /* KSCrashSentry_Deadlock.h */; };
		39D329DD16765AD500D989DC /* KSCrashSentry_Deadlock.h in Headers */ = {isa = PBXBuildFile; fileRef = 39D329DA16765AD500D989DC /* KSCrashSentry_Deadlock.h */; };
		39D329DE16765AD500D989DC /* KSCrashSentry_Deadlock.m in Sources */ = {isa = PBXBuildFile; fileRef = 39D329DB16765AD500D989DC /* KSCrashSentry_Deadlock.m */; };
		39D329DF16765AD500D989DC /* KSCrashSentry_Deadlock.m in Sources */ = {isa = PBXBuildFile; fileRef = 39D329DB16765AD500D989DC /* KSCrashSentry_Deadlock.m */; };
		39DA35BA1618432E009EB332 /* InfoPlist.strings in Resources */ = {isa = PBXBuildFile; fileRef = 39DA35B81618432E009EB332 /* InfoPlist.strings */; };
		39DA35C716184338009EB332 /* Foundation.framework in Frameworks */ = {isa = PBXBuildFile; fileRef = 39DA35A01618430C009EB332 /* Foundation.framework */; };
		39DA35D616184338009EB332 /* SenTestingKit.framework in Frameworks */ = {isa = PBXBuildFile; fileRef = 39DA35D516184338009EB332 /* SenTestingKit.framework */; };
		39DA35D816184338009EB332 /* UIKit.framework in Frameworks */ = {isa = PBXBuildFile; fileRef = 39DA35D716184338009EB332 /* UIKit.framework */; };
		39DA35D916184338009EB332 /* Foundation.framework in Frameworks */ = {isa = PBXBuildFile; fileRef = 39DA35A01618430C009EB332 /* Foundation.framework */; };
		39DA35E216184338009EB332 /* InfoPlist.strings in Resources */ = {isa = PBXBuildFile; fileRef = 39DA35E016184338009EB332 /* InfoPlist.strings */; };
		39DA82BE16184456001E7F79 /* KSCrash.h in Headers */ = {isa = PBXBuildFile; fileRef = 39DA82B916184456001E7F79 /* KSCrash.h */; settings = {ATTRIBUTES = (Public, ); }; };
		39DA82BF16184456001E7F79 /* KSCrash.h in Headers */ = {isa = PBXBuildFile; fileRef = 39DA82B916184456001E7F79 /* KSCrash.h */; settings = {ATTRIBUTES = (Public, ); }; };
		39DA82C016184456001E7F79 /* KSCrash.m in Sources */ = {isa = PBXBuildFile; fileRef = 39DA82BA16184456001E7F79 /* KSCrash.m */; };
		39DA82C116184456001E7F79 /* KSCrash.m in Sources */ = {isa = PBXBuildFile; fileRef = 39DA82BA16184456001E7F79 /* KSCrash.m */; };
		39DA82C216184456001E7F79 /* KSCrashAdvanced.h in Headers */ = {isa = PBXBuildFile; fileRef = 39DA82BB16184456001E7F79 /* KSCrashAdvanced.h */; settings = {ATTRIBUTES = (Public, ); }; };
		39DA82C316184456001E7F79 /* KSCrashAdvanced.h in Headers */ = {isa = PBXBuildFile; fileRef = 39DA82BB16184456001E7F79 /* KSCrashAdvanced.h */; settings = {ATTRIBUTES = (Public, ); }; };
		39DA82C416184456001E7F79 /* KSCrashReportStore.h in Headers */ = {isa = PBXBuildFile; fileRef = 39DA82BC16184456001E7F79 /* KSCrashReportStore.h */; settings = {ATTRIBUTES = (Public, ); }; };
		39DA82C516184456001E7F79 /* KSCrashReportStore.h in Headers */ = {isa = PBXBuildFile; fileRef = 39DA82BC16184456001E7F79 /* KSCrashReportStore.h */; };
		39DA82C616184456001E7F79 /* KSCrashReportStore.m in Sources */ = {isa = PBXBuildFile; fileRef = 39DA82BD16184456001E7F79 /* KSCrashReportStore.m */; };
		39DA82C716184456001E7F79 /* KSCrashReportStore.m in Sources */ = {isa = PBXBuildFile; fileRef = 39DA82BD16184456001E7F79 /* KSCrashReportStore.m */; };
		39DA82E116184487001E7F79 /* KSCrashReportFilterSets.h in Headers */ = {isa = PBXBuildFile; fileRef = 39DA82CB16184487001E7F79 /* KSCrashReportFilterSets.h */; settings = {ATTRIBUTES = (Public, ); }; };
		39DA82E216184487001E7F79 /* KSCrashReportFilterSets.h in Headers */ = {isa = PBXBuildFile; fileRef = 39DA82CB16184487001E7F79 /* KSCrashReportFilterSets.h */; settings = {ATTRIBUTES = (Public, ); }; };
		39DA82E316184487001E7F79 /* KSCrashReportFilterSets.m in Sources */ = {isa = PBXBuildFile; fileRef = 39DA82CC16184487001E7F79 /* KSCrashReportFilterSets.m */; };
		39DA82E416184487001E7F79 /* KSCrashReportFilterSets.m in Sources */ = {isa = PBXBuildFile; fileRef = 39DA82CC16184487001E7F79 /* KSCrashReportFilterSets.m */; };
		39DA82E516184487001E7F79 /* KSCrashReportFilter.h in Headers */ = {isa = PBXBuildFile; fileRef = 39DA82CD16184487001E7F79 /* KSCrashReportFilter.h */; settings = {ATTRIBUTES = (Public, ); }; };
		39DA82E616184487001E7F79 /* KSCrashReportFilter.h in Headers */ = {isa = PBXBuildFile; fileRef = 39DA82CD16184487001E7F79 /* KSCrashReportFilter.h */; settings = {ATTRIBUTES = (Public, ); }; };
		39DA82E716184487001E7F79 /* KSCrashReportFilter.m in Sources */ = {isa = PBXBuildFile; fileRef = 39DA82CE16184487001E7F79 /* KSCrashReportFilter.m */; };
		39DA82E816184487001E7F79 /* KSCrashReportFilter.m in Sources */ = {isa = PBXBuildFile; fileRef = 39DA82CE16184487001E7F79 /* KSCrashReportFilter.m */; };
		39DA82E916184487001E7F79 /* KSCrashReportFilterAlert.h in Headers */ = {isa = PBXBuildFile; fileRef = 39DA82CF16184487001E7F79 /* KSCrashReportFilterAlert.h */; settings = {ATTRIBUTES = (Public, ); }; };
		39DA82EA16184487001E7F79 /* KSCrashReportFilterAlert.h in Headers */ = {isa = PBXBuildFile; fileRef = 39DA82CF16184487001E7F79 /* KSCrashReportFilterAlert.h */; settings = {ATTRIBUTES = (Public, ); }; };
		39DA82EB16184487001E7F79 /* KSCrashReportFilterAlert.m in Sources */ = {isa = PBXBuildFile; fileRef = 39DA82D016184487001E7F79 /* KSCrashReportFilterAlert.m */; };
		39DA82EC16184487001E7F79 /* KSCrashReportFilterAlert.m in Sources */ = {isa = PBXBuildFile; fileRef = 39DA82D016184487001E7F79 /* KSCrashReportFilterAlert.m */; };
		39DA82ED16184487001E7F79 /* KSCrashReportFilterAppleFmt.h in Headers */ = {isa = PBXBuildFile; fileRef = 39DA82D116184487001E7F79 /* KSCrashReportFilterAppleFmt.h */; settings = {ATTRIBUTES = (Public, ); }; };
		39DA82EE16184487001E7F79 /* KSCrashReportFilterAppleFmt.h in Headers */ = {isa = PBXBuildFile; fileRef = 39DA82D116184487001E7F79 /* KSCrashReportFilterAppleFmt.h */; settings = {ATTRIBUTES = (Public, ); }; };
		39DA82EF16184487001E7F79 /* KSCrashReportFilterAppleFmt.m in Sources */ = {isa = PBXBuildFile; fileRef = 39DA82D216184487001E7F79 /* KSCrashReportFilterAppleFmt.m */; };
		39DA82F016184487001E7F79 /* KSCrashReportFilterAppleFmt.m in Sources */ = {isa = PBXBuildFile; fileRef = 39DA82D216184487001E7F79 /* KSCrashReportFilterAppleFmt.m */; };
		39DA82F116184487001E7F79 /* KSCrashReportFilterBasic.h in Headers */ = {isa = PBXBuildFile; fileRef = 39DA82D316184487001E7F79 /* KSCrashReportFilterBasic.h */; settings = {ATTRIBUTES = (Public, ); }; };
		39DA82F216184487001E7F79 /* KSCrashReportFilterBasic.h in Headers */ = {isa = PBXBuildFile; fileRef = 39DA82D316184487001E7F79 /* KSCrashReportFilterBasic.h */; settings = {ATTRIBUTES = (Public, ); }; };
		39DA82F316184487001E7F79 /* KSCrashReportFilterBasic.m in Sources */ = {isa = PBXBuildFile; fileRef = 39DA82D416184487001E7F79 /* KSCrashReportFilterBasic.m */; };
		39DA82F416184487001E7F79 /* KSCrashReportFilterBasic.m in Sources */ = {isa = PBXBuildFile; fileRef = 39DA82D416184487001E7F79 /* KSCrashReportFilterBasic.m */; };
		39DA82F516184487001E7F79 /* KSCrashReportFilterGZip.h in Headers */ = {isa = PBXBuildFile; fileRef = 39DA82D516184487001E7F79 /* KSCrashReportFilterGZip.h */; settings = {ATTRIBUTES = (Public, ); }; };
		39DA82F616184487001E7F79 /* KSCrashReportFilterGZip.h in Headers */ = {isa = PBXBuildFile; fileRef = 39DA82D516184487001E7F79 /* KSCrashReportFilterGZip.h */; settings = {ATTRIBUTES = (Public, ); }; };
		39DA82F716184487001E7F79 /* KSCrashReportFilterGZip.m in Sources */ = {isa = PBXBuildFile; fileRef = 39DA82D616184487001E7F79 /* KSCrashReportFilterGZip.m */; };
		39DA82F816184487001E7F79 /* KSCrashReportFilterGZip.m in Sources */ = {isa = PBXBuildFile; fileRef = 39DA82D616184487001E7F79 /* KSCrashReportFilterGZip.m */; };
		39DA82F916184487001E7F79 /* KSCrashReportFilterJSON.h in Headers */ = {isa = PBXBuildFile; fileRef = 39DA82D716184487001E7F79 /* KSCrashReportFilterJSON.h */; settings = {ATTRIBUTES = (Public, ); }; };
		39DA82FA16184487001E7F79 /* KSCrashReportFilterJSON.h in Headers */ = {isa = PBXBuildFile; fileRef = 39DA82D716184487001E7F79 /* KSCrashReportFilterJSON.h */; settings = {ATTRIBUTES = (Public, ); }; };
		39DA82FB16184487001E7F79 /* KSCrashReportFilterJSON.m in Sources */ = {isa = PBXBuildFile; fileRef = 39DA82D816184487001E7F79 /* KSCrashReportFilterJSON.m */; };
		39DA82FC16184487001E7F79 /* KSCrashReportFilterJSON.m in Sources */ = {isa = PBXBuildFile; fileRef = 39DA82D816184487001E7F79 /* KSCrashReportFilterJSON.m */; };
		39DA82FD16184487001E7F79 /* KSCrashReportSinkConsole.h in Headers */ = {isa = PBXBuildFile; fileRef = 39DA82D916184487001E7F79 /* KSCrashReportSinkConsole.h */; settings = {ATTRIBUTES = (Public, ); }; };
		39DA82FE16184487001E7F79 /* KSCrashReportSinkConsole.h in Headers */ = {isa = PBXBuildFile; fileRef = 39DA82D916184487001E7F79 /* KSCrashReportSinkConsole.h */; settings = {ATTRIBUTES = (Public, ); }; };
		39DA82FF16184487001E7F79 /* KSCrashReportSinkConsole.m in Sources */ = {isa = PBXBuildFile; fileRef = 39DA82DA16184487001E7F79 /* KSCrashReportSinkConsole.m */; };
		39DA830016184487001E7F79 /* KSCrashReportSinkConsole.m in Sources */ = {isa = PBXBuildFile; fileRef = 39DA82DA16184487001E7F79 /* KSCrashReportSinkConsole.m */; };
		39DA830116184487001E7F79 /* KSCrashReportSinkEMail.h in Headers */ = {isa = PBXBuildFile; fileRef = 39DA82DB16184487001E7F79 /* KSCrashReportSinkEMail.h */; settings = {ATTRIBUTES = (Public, ); }; };
		39DA830216184487001E7F79 /* KSCrashReportSinkEMail.h in Headers */ = {isa = PBXBuildFile; fileRef = 39DA82DB16184487001E7F79 /* KSCrashReportSinkEMail.h */; settings = {ATTRIBUTES = (Public, ); }; };
		39DA830316184487001E7F79 /* KSCrashReportSinkEMail.m in Sources */ = {isa = PBXBuildFile; fileRef = 39DA82DC16184487001E7F79 /* KSCrashReportSinkEMail.m */; };
		39DA830416184487001E7F79 /* KSCrashReportSinkEMail.m in Sources */ = {isa = PBXBuildFile; fileRef = 39DA82DC16184487001E7F79 /* KSCrashReportSinkEMail.m */; };
		39DA830516184487001E7F79 /* KSCrashReportSinkQuincyHockey.h in Headers */ = {isa = PBXBuildFile; fileRef = 39DA82DD16184487001E7F79 /* KSCrashReportSinkQuincyHockey.h */; settings = {ATTRIBUTES = (Public, ); }; };
		39DA830616184487001E7F79 /* KSCrashReportSinkQuincyHockey.h in Headers */ = {isa = PBXBuildFile; fileRef = 39DA82DD16184487001E7F79 /* KSCrashReportSinkQuincyHockey.h */; settings = {ATTRIBUTES = (Public, ); }; };
		39DA830716184487001E7F79 /* KSCrashReportSinkQuincyHockey.m in Sources */ = {isa = PBXBuildFile; fileRef = 39DA82DE16184487001E7F79 /* KSCrashReportSinkQuincyHockey.m */; };
		39DA830816184487001E7F79 /* KSCrashReportSinkQuincyHockey.m in Sources */ = {isa = PBXBuildFile; fileRef = 39DA82DE16184487001E7F79 /* KSCrashReportSinkQuincyHockey.m */; };
		39DA830916184487001E7F79 /* KSCrashReportSinkStandard.h in Headers */ = {isa = PBXBuildFile; fileRef = 39DA82DF16184487001E7F79 /* KSCrashReportSinkStandard.h */; settings = {ATTRIBUTES = (Public, ); }; };
		39DA830A16184487001E7F79 /* KSCrashReportSinkStandard.h in Headers */ = {isa = PBXBuildFile; fileRef = 39DA82DF16184487001E7F79 /* KSCrashReportSinkStandard.h */; settings = {ATTRIBUTES = (Public, ); }; };
		39DA830B16184487001E7F79 /* KSCrashReportSinkStandard.m in Sources */ = {isa = PBXBuildFile; fileRef = 39DA82E016184487001E7F79 /* KSCrashReportSinkStandard.m */; };
		39DA830C16184487001E7F79 /* KSCrashReportSinkStandard.m in Sources */ = {isa = PBXBuildFile; fileRef = 39DA82E016184487001E7F79 /* KSCrashReportSinkStandard.m */; };
		39DA831A16184492001E7F79 /* Container+DeepSearch.h in Headers */ = {isa = PBXBuildFile; fileRef = 39DA830D16184492001E7F79 /* Container+DeepSearch.h */; };
		39DA831B16184492001E7F79 /* Container+DeepSearch.h in Headers */ = {isa = PBXBuildFile; fileRef = 39DA830D16184492001E7F79 /* Container+DeepSearch.h */; };
		39DA831C16184492001E7F79 /* Container+DeepSearch.m in Sources */ = {isa = PBXBuildFile; fileRef = 39DA830E16184492001E7F79 /* Container+DeepSearch.m */; };
		39DA831D16184492001E7F79 /* Container+DeepSearch.m in Sources */ = {isa = PBXBuildFile; fileRef = 39DA830E16184492001E7F79 /* Container+DeepSearch.m */; };
		39DA831E16184492001E7F79 /* KSHTTPMultipartPostBody.h in Headers */ = {isa = PBXBuildFile; fileRef = 39DA830F16184492001E7F79 /* KSHTTPMultipartPostBody.h */; };
		39DA831F16184492001E7F79 /* KSHTTPMultipartPostBody.h in Headers */ = {isa = PBXBuildFile; fileRef = 39DA830F16184492001E7F79 /* KSHTTPMultipartPostBody.h */; };
		39DA832016184492001E7F79 /* KSHTTPMultipartPostBody.m in Sources */ = {isa = PBXBuildFile; fileRef = 39DA831016184492001E7F79 /* KSHTTPMultipartPostBody.m */; };
		39DA832116184492001E7F79 /* KSHTTPMultipartPostBody.m in Sources */ = {isa = PBXBuildFile; fileRef = 39DA831016184492001E7F79 /* KSHTTPMultipartPostBody.m */; };
		39DA832216184492001E7F79 /* KSHTTPRequestSender.h in Headers */ = {isa = PBXBuildFile; fileRef = 39DA831116184492001E7F79 /* KSHTTPRequestSender.h */; };
		39DA832316184492001E7F79 /* KSHTTPRequestSender.h in Headers */ = {isa = PBXBuildFile; fileRef = 39DA831116184492001E7F79 /* KSHTTPRequestSender.h */; };
		39DA832416184492001E7F79 /* KSHTTPRequestSender.m in Sources */ = {isa = PBXBuildFile; fileRef = 39DA831216184492001E7F79 /* KSHTTPRequestSender.m */; };
		39DA832516184492001E7F79 /* KSHTTPRequestSender.m in Sources */ = {isa = PBXBuildFile; fileRef = 39DA831216184492001E7F79 /* KSHTTPRequestSender.m */; };
		39DA832616184492001E7F79 /* KSReachabilityKSCrash.h in Headers */ = {isa = PBXBuildFile; fileRef = 39DA831316184492001E7F79 /* KSReachabilityKSCrash.h */; };
		39DA832716184492001E7F79 /* KSReachabilityKSCrash.h in Headers */ = {isa = PBXBuildFile; fileRef = 39DA831316184492001E7F79 /* KSReachabilityKSCrash.h */; };
		39DA832816184492001E7F79 /* KSReachabilityKSCrash.m in Sources */ = {isa = PBXBuildFile; fileRef = 39DA831416184492001E7F79 /* KSReachabilityKSCrash.m */; };
		39DA832916184492001E7F79 /* KSReachabilityKSCrash.m in Sources */ = {isa = PBXBuildFile; fileRef = 39DA831416184492001E7F79 /* KSReachabilityKSCrash.m */; };
		39DA832A16184492001E7F79 /* KSVarArgs.h in Headers */ = {isa = PBXBuildFile; fileRef = 39DA831516184492001E7F79 /* KSVarArgs.h */; };
		39DA832B16184492001E7F79 /* KSVarArgs.h in Headers */ = {isa = PBXBuildFile; fileRef = 39DA831516184492001E7F79 /* KSVarArgs.h */; };
		39DA832C16184492001E7F79 /* NSData+GZip.h in Headers */ = {isa = PBXBuildFile; fileRef = 39DA831616184492001E7F79 /* NSData+GZip.h */; };
		39DA832D16184492001E7F79 /* NSData+GZip.h in Headers */ = {isa = PBXBuildFile; fileRef = 39DA831616184492001E7F79 /* NSData+GZip.h */; };
		39DA832E16184492001E7F79 /* NSData+GZip.m in Sources */ = {isa = PBXBuildFile; fileRef = 39DA831716184492001E7F79 /* NSData+GZip.m */; };
		39DA832F16184492001E7F79 /* NSData+GZip.m in Sources */ = {isa = PBXBuildFile; fileRef = 39DA831716184492001E7F79 /* NSData+GZip.m */; };
		39DA833016184492001E7F79 /* NSMutableData+AppendUTF8.h in Headers */ = {isa = PBXBuildFile; fileRef = 39DA831816184492001E7F79 /* NSMutableData+AppendUTF8.h */; };
		39DA833116184492001E7F79 /* NSMutableData+AppendUTF8.h in Headers */ = {isa = PBXBuildFile; fileRef = 39DA831816184492001E7F79 /* NSMutableData+AppendUTF8.h */; };
		39DA833216184492001E7F79 /* NSMutableData+AppendUTF8.m in Sources */ = {isa = PBXBuildFile; fileRef = 39DA831916184492001E7F79 /* NSMutableData+AppendUTF8.m */; };
		39DA833316184492001E7F79 /* NSMutableData+AppendUTF8.m in Sources */ = {isa = PBXBuildFile; fileRef = 39DA831916184492001E7F79 /* NSMutableData+AppendUTF8.m */; };
		39DA8359161844FF001E7F79 /* ARCSafe_MemMgmt.h in Headers */ = {isa = PBXBuildFile; fileRef = 39DA8337161844FF001E7F79 /* ARCSafe_MemMgmt.h */; };
		39DA835A161844FF001E7F79 /* ARCSafe_MemMgmt.h in Headers */ = {isa = PBXBuildFile; fileRef = 39DA8337161844FF001E7F79 /* ARCSafe_MemMgmt.h */; };
		39DA835B161844FF001E7F79 /* KSArchSpecific.h in Headers */ = {isa = PBXBuildFile; fileRef = 39DA8338161844FF001E7F79 /* KSArchSpecific.h */; };
		39DA835C161844FF001E7F79 /* KSArchSpecific.h in Headers */ = {isa = PBXBuildFile; fileRef = 39DA8338161844FF001E7F79 /* KSArchSpecific.h */; };
		39DA835D161844FF001E7F79 /* KSBacktrace_Private.h in Headers */ = {isa = PBXBuildFile; fileRef = 39DA8339161844FF001E7F79 /* KSBacktrace_Private.h */; };
		39DA835E161844FF001E7F79 /* KSBacktrace_Private.h in Headers */ = {isa = PBXBuildFile; fileRef = 39DA8339161844FF001E7F79 /* KSBacktrace_Private.h */; };
		39DA835F161844FF001E7F79 /* KSBacktrace.c in Sources */ = {isa = PBXBuildFile; fileRef = 39DA833A161844FF001E7F79 /* KSBacktrace.c */; };
		39DA8360161844FF001E7F79 /* KSBacktrace.c in Sources */ = {isa = PBXBuildFile; fileRef = 39DA833A161844FF001E7F79 /* KSBacktrace.c */; };
		39DA8361161844FF001E7F79 /* KSBacktrace.h in Headers */ = {isa = PBXBuildFile; fileRef = 39DA833B161844FF001E7F79 /* KSBacktrace.h */; };
		39DA8362161844FF001E7F79 /* KSBacktrace.h in Headers */ = {isa = PBXBuildFile; fileRef = 39DA833B161844FF001E7F79 /* KSBacktrace.h */; };
		39DA8363161844FF001E7F79 /* KSFileUtils.c in Sources */ = {isa = PBXBuildFile; fileRef = 39DA833C161844FF001E7F79 /* KSFileUtils.c */; };
		39DA8364161844FF001E7F79 /* KSFileUtils.c in Sources */ = {isa = PBXBuildFile; fileRef = 39DA833C161844FF001E7F79 /* KSFileUtils.c */; };
		39DA8365161844FF001E7F79 /* KSFileUtils.h in Headers */ = {isa = PBXBuildFile; fileRef = 39DA833D161844FF001E7F79 /* KSFileUtils.h */; };
		39DA8366161844FF001E7F79 /* KSFileUtils.h in Headers */ = {isa = PBXBuildFile; fileRef = 39DA833D161844FF001E7F79 /* KSFileUtils.h */; };
		39DA8367161844FF001E7F79 /* KSJSONCodec.c in Sources */ = {isa = PBXBuildFile; fileRef = 39DA833E161844FF001E7F79 /* KSJSONCodec.c */; };
		39DA8368161844FF001E7F79 /* KSJSONCodec.c in Sources */ = {isa = PBXBuildFile; fileRef = 39DA833E161844FF001E7F79 /* KSJSONCodec.c */; };
		39DA8369161844FF001E7F79 /* KSJSONCodec.h in Headers */ = {isa = PBXBuildFile; fileRef = 39DA833F161844FF001E7F79 /* KSJSONCodec.h */; };
		39DA836A161844FF001E7F79 /* KSJSONCodec.h in Headers */ = {isa = PBXBuildFile; fileRef = 39DA833F161844FF001E7F79 /* KSJSONCodec.h */; };
		39DA836B161844FF001E7F79 /* KSJSONCodecObjC.h in Headers */ = {isa = PBXBuildFile; fileRef = 39DA8340161844FF001E7F79 /* KSJSONCodecObjC.h */; settings = {ATTRIBUTES = (Public, ); }; };
		39DA836C161844FF001E7F79 /* KSJSONCodecObjC.h in Headers */ = {isa = PBXBuildFile; fileRef = 39DA8340161844FF001E7F79 /* KSJSONCodecObjC.h */; settings = {ATTRIBUTES = (Public, ); }; };
		39DA836D161844FF001E7F79 /* KSJSONCodecObjC.m in Sources */ = {isa = PBXBuildFile; fileRef = 39DA8341161844FF001E7F79 /* KSJSONCodecObjC.m */; };
		39DA836E161844FF001E7F79 /* KSJSONCodecObjC.m in Sources */ = {isa = PBXBuildFile; fileRef = 39DA8341161844FF001E7F79 /* KSJSONCodecObjC.m */; };
		39DA8371161844FF001E7F79 /* KSLogger.h in Headers */ = {isa = PBXBuildFile; fileRef = 39DA8343161844FF001E7F79 /* KSLogger.h */; };
		39DA8372161844FF001E7F79 /* KSLogger.h in Headers */ = {isa = PBXBuildFile; fileRef = 39DA8343161844FF001E7F79 /* KSLogger.h */; };
		39DA8373161844FF001E7F79 /* KSLogger.m in Sources */ = {isa = PBXBuildFile; fileRef = 39DA8344161844FF001E7F79 /* KSLogger.m */; };
		39DA8374161844FF001E7F79 /* KSLogger.m in Sources */ = {isa = PBXBuildFile; fileRef = 39DA8344161844FF001E7F79 /* KSLogger.m */; };
		39DA8375161844FF001E7F79 /* KSMach_Arm.c in Sources */ = {isa = PBXBuildFile; fileRef = 39DA8345161844FF001E7F79 /* KSMach_Arm.c */; };
		39DA8376161844FF001E7F79 /* KSMach_Arm.c in Sources */ = {isa = PBXBuildFile; fileRef = 39DA8345161844FF001E7F79 /* KSMach_Arm.c */; };
		39DA8377161844FF001E7F79 /* KSMach_x86_32.c in Sources */ = {isa = PBXBuildFile; fileRef = 39DA8346161844FF001E7F79 /* KSMach_x86_32.c */; };
		39DA8378161844FF001E7F79 /* KSMach_x86_32.c in Sources */ = {isa = PBXBuildFile; fileRef = 39DA8346161844FF001E7F79 /* KSMach_x86_32.c */; };
		39DA8379161844FF001E7F79 /* KSMach_x86_64.c in Sources */ = {isa = PBXBuildFile; fileRef = 39DA8347161844FF001E7F79 /* KSMach_x86_64.c */; };
		39DA837A161844FF001E7F79 /* KSMach_x86_64.c in Sources */ = {isa = PBXBuildFile; fileRef = 39DA8347161844FF001E7F79 /* KSMach_x86_64.c */; };
		39DA837B161844FF001E7F79 /* KSMach.c in Sources */ = {isa = PBXBuildFile; fileRef = 39DA8348161844FF001E7F79 /* KSMach.c */; };
		39DA837C161844FF001E7F79 /* KSMach.c in Sources */ = {isa = PBXBuildFile; fileRef = 39DA8348161844FF001E7F79 /* KSMach.c */; };
		39DA837D161844FF001E7F79 /* KSMach.h in Headers */ = {isa = PBXBuildFile; fileRef = 39DA8349161844FF001E7F79 /* KSMach.h */; };
		39DA837E161844FF001E7F79 /* KSMach.h in Headers */ = {isa = PBXBuildFile; fileRef = 39DA8349161844FF001E7F79 /* KSMach.h */; };
		39DA837F161844FF001E7F79 /* KSObjC.c in Sources */ = {isa = PBXBuildFile; fileRef = 39DA834A161844FF001E7F79 /* KSObjC.c */; };
		39DA8380161844FF001E7F79 /* KSObjC.c in Sources */ = {isa = PBXBuildFile; fileRef = 39DA834A161844FF001E7F79 /* KSObjC.c */; };
		39DA8381161844FF001E7F79 /* KSObjC.h in Headers */ = {isa = PBXBuildFile; fileRef = 39DA834B161844FF001E7F79 /* KSObjC.h */; };
		39DA8382161844FF001E7F79 /* KSObjC.h in Headers */ = {isa = PBXBuildFile; fileRef = 39DA834B161844FF001E7F79 /* KSObjC.h */; };
		39DA8383161844FF001E7F79 /* KSSafeCollections.h in Headers */ = {isa = PBXBuildFile; fileRef = 39DA834C161844FF001E7F79 /* KSSafeCollections.h */; };
		39DA8384161844FF001E7F79 /* KSSafeCollections.h in Headers */ = {isa = PBXBuildFile; fileRef = 39DA834C161844FF001E7F79 /* KSSafeCollections.h */; };
		39DA8385161844FF001E7F79 /* KSSafeCollections.m in Sources */ = {isa = PBXBuildFile; fileRef = 39DA834D161844FF001E7F79 /* KSSafeCollections.m */; };
		39DA8386161844FF001E7F79 /* KSSafeCollections.m in Sources */ = {isa = PBXBuildFile; fileRef = 39DA834D161844FF001E7F79 /* KSSafeCollections.m */; };
		39DA8387161844FF001E7F79 /* KSSignalInfo.c in Sources */ = {isa = PBXBuildFile; fileRef = 39DA834E161844FF001E7F79 /* KSSignalInfo.c */; };
		39DA8388161844FF001E7F79 /* KSSignalInfo.c in Sources */ = {isa = PBXBuildFile; fileRef = 39DA834E161844FF001E7F79 /* KSSignalInfo.c */; };
		39DA8389161844FF001E7F79 /* KSSignalInfo.h in Headers */ = {isa = PBXBuildFile; fileRef = 39DA834F161844FF001E7F79 /* KSSignalInfo.h */; };
		39DA838A161844FF001E7F79 /* KSSignalInfo.h in Headers */ = {isa = PBXBuildFile; fileRef = 39DA834F161844FF001E7F79 /* KSSignalInfo.h */; };
		39DA838B161844FF001E7F79 /* KSString.c in Sources */ = {isa = PBXBuildFile; fileRef = 39DA8350161844FF001E7F79 /* KSString.c */; };
		39DA838C161844FF001E7F79 /* KSString.c in Sources */ = {isa = PBXBuildFile; fileRef = 39DA8350161844FF001E7F79 /* KSString.c */; };
		39DA838D161844FF001E7F79 /* KSString.h in Headers */ = {isa = PBXBuildFile; fileRef = 39DA8351161844FF001E7F79 /* KSString.h */; };
		39DA838E161844FF001E7F79 /* KSString.h in Headers */ = {isa = PBXBuildFile; fileRef = 39DA8351161844FF001E7F79 /* KSString.h */; };
		39DA838F161844FF001E7F79 /* KSSysCtl.c in Sources */ = {isa = PBXBuildFile; fileRef = 39DA8352161844FF001E7F79 /* KSSysCtl.c */; };
		39DA8390161844FF001E7F79 /* KSSysCtl.c in Sources */ = {isa = PBXBuildFile; fileRef = 39DA8352161844FF001E7F79 /* KSSysCtl.c */; };
		39DA8391161844FF001E7F79 /* KSSysCtl.h in Headers */ = {isa = PBXBuildFile; fileRef = 39DA8353161844FF001E7F79 /* KSSysCtl.h */; };
		39DA8392161844FF001E7F79 /* KSSysCtl.h in Headers */ = {isa = PBXBuildFile; fileRef = 39DA8353161844FF001E7F79 /* KSSysCtl.h */; };
		39DA8393161844FF001E7F79 /* KSZombie.h in Headers */ = {isa = PBXBuildFile; fileRef = 39DA8354161844FF001E7F79 /* KSZombie.h */; };
		39DA8394161844FF001E7F79 /* KSZombie.h in Headers */ = {isa = PBXBuildFile; fileRef = 39DA8354161844FF001E7F79 /* KSZombie.h */; };
		39DA8395161844FF001E7F79 /* KSZombie.m in Sources */ = {isa = PBXBuildFile; fileRef = 39DA8355161844FF001E7F79 /* KSZombie.m */; };
		39DA8396161844FF001E7F79 /* KSZombie.m in Sources */ = {isa = PBXBuildFile; fileRef = 39DA8355161844FF001E7F79 /* KSZombie.m */; };
		39DA8399161844FF001E7F79 /* RFC3339DateTool.h in Headers */ = {isa = PBXBuildFile; fileRef = 39DA8357161844FF001E7F79 /* RFC3339DateTool.h */; };
		39DA839A161844FF001E7F79 /* RFC3339DateTool.h in Headers */ = {isa = PBXBuildFile; fileRef = 39DA8357161844FF001E7F79 /* RFC3339DateTool.h */; };
		39DA839B161844FF001E7F79 /* RFC3339DateTool.m in Sources */ = {isa = PBXBuildFile; fileRef = 39DA8358161844FF001E7F79 /* RFC3339DateTool.m */; };
		39DA839C161844FF001E7F79 /* RFC3339DateTool.m in Sources */ = {isa = PBXBuildFile; fileRef = 39DA8358161844FF001E7F79 /* RFC3339DateTool.m */; };
		39DA83B11618450A001E7F79 /* KSCrashC.c in Sources */ = {isa = PBXBuildFile; fileRef = 39DA839D1618450A001E7F79 /* KSCrashC.c */; };
		39DA83B21618450A001E7F79 /* KSCrashC.c in Sources */ = {isa = PBXBuildFile; fileRef = 39DA839D1618450A001E7F79 /* KSCrashC.c */; };
		39DA83B31618450A001E7F79 /* KSCrashC.h in Headers */ = {isa = PBXBuildFile; fileRef = 39DA839E1618450A001E7F79 /* KSCrashC.h */; };
		39DA83B41618450A001E7F79 /* KSCrashC.h in Headers */ = {isa = PBXBuildFile; fileRef = 39DA839E1618450A001E7F79 /* KSCrashC.h */; };
		39DA83B51618450A001E7F79 /* KSCrashContext.h in Headers */ = {isa = PBXBuildFile; fileRef = 39DA839F1618450A001E7F79 /* KSCrashContext.h */; };
		39DA83B61618450A001E7F79 /* KSCrashContext.h in Headers */ = {isa = PBXBuildFile; fileRef = 39DA839F1618450A001E7F79 /* KSCrashContext.h */; };
		39DA83B71618450A001E7F79 /* KSCrashReport.c in Sources */ = {isa = PBXBuildFile; fileRef = 39DA83A01618450A001E7F79 /* KSCrashReport.c */; };
		39DA83B81618450A001E7F79 /* KSCrashReport.c in Sources */ = {isa = PBXBuildFile; fileRef = 39DA83A01618450A001E7F79 /* KSCrashReport.c */; };
		39DA83B91618450A001E7F79 /* KSCrashReport.h in Headers */ = {isa = PBXBuildFile; fileRef = 39DA83A11618450A001E7F79 /* KSCrashReport.h */; };
		39DA83BA1618450A001E7F79 /* KSCrashReport.h in Headers */ = {isa = PBXBuildFile; fileRef = 39DA83A11618450A001E7F79 /* KSCrashReport.h */; };
		39DA83BB1618450A001E7F79 /* KSCrashReportWriter.h in Headers */ = {isa = PBXBuildFile; fileRef = 39DA83A21618450A001E7F79 /* KSCrashReportWriter.h */; settings = {ATTRIBUTES = (Public, ); }; };
		39DA83BC1618450A001E7F79 /* KSCrashReportWriter.h in Headers */ = {isa = PBXBuildFile; fileRef = 39DA83A21618450A001E7F79 /* KSCrashReportWriter.h */; settings = {ATTRIBUTES = (Public, ); }; };
		39DA83BD1618450A001E7F79 /* KSCrashSentry_MachException.c in Sources */ = {isa = PBXBuildFile; fileRef = 39DA83A31618450A001E7F79 /* KSCrashSentry_MachException.c */; };
		39DA83BE1618450A001E7F79 /* KSCrashSentry_MachException.c in Sources */ = {isa = PBXBuildFile; fileRef = 39DA83A31618450A001E7F79 /* KSCrashSentry_MachException.c */; };
		39DA83BF1618450A001E7F79 /* KSCrashSentry_MachException.h in Headers */ = {isa = PBXBuildFile; fileRef = 39DA83A41618450A001E7F79 /* KSCrashSentry_MachException.h */; };
		39DA83C01618450A001E7F79 /* KSCrashSentry_MachException.h in Headers */ = {isa = PBXBuildFile; fileRef = 39DA83A41618450A001E7F79 /* KSCrashSentry_MachException.h */; };
		39DA83C11618450A001E7F79 /* KSCrashSentry_NSException.h in Headers */ = {isa = PBXBuildFile; fileRef = 39DA83A51618450A001E7F79 /* KSCrashSentry_NSException.h */; };
		39DA83C21618450A001E7F79 /* KSCrashSentry_NSException.h in Headers */ = {isa = PBXBuildFile; fileRef = 39DA83A51618450A001E7F79 /* KSCrashSentry_NSException.h */; };
		39DA83C31618450A001E7F79 /* KSCrashSentry_NSException.m in Sources */ = {isa = PBXBuildFile; fileRef = 39DA83A61618450A001E7F79 /* KSCrashSentry_NSException.m */; };
		39DA83C41618450A001E7F79 /* KSCrashSentry_NSException.m in Sources */ = {isa = PBXBuildFile; fileRef = 39DA83A61618450A001E7F79 /* KSCrashSentry_NSException.m */; };
		39DA83C51618450A001E7F79 /* KSCrashSentry_Private.h in Headers */ = {isa = PBXBuildFile; fileRef = 39DA83A71618450A001E7F79 /* KSCrashSentry_Private.h */; };
		39DA83C61618450A001E7F79 /* KSCrashSentry_Private.h in Headers */ = {isa = PBXBuildFile; fileRef = 39DA83A71618450A001E7F79 /* KSCrashSentry_Private.h */; };
		39DA83C71618450A001E7F79 /* KSCrashSentry_Signal.c in Sources */ = {isa = PBXBuildFile; fileRef = 39DA83A81618450A001E7F79 /* KSCrashSentry_Signal.c */; };
		39DA83C81618450A001E7F79 /* KSCrashSentry_Signal.c in Sources */ = {isa = PBXBuildFile; fileRef = 39DA83A81618450A001E7F79 /* KSCrashSentry_Signal.c */; };
		39DA83C91618450A001E7F79 /* KSCrashSentry_Signal.h in Headers */ = {isa = PBXBuildFile; fileRef = 39DA83A91618450A001E7F79 /* KSCrashSentry_Signal.h */; };
		39DA83CA1618450A001E7F79 /* KSCrashSentry_Signal.h in Headers */ = {isa = PBXBuildFile; fileRef = 39DA83A91618450A001E7F79 /* KSCrashSentry_Signal.h */; };
		39DA83CB1618450A001E7F79 /* KSCrashSentry.c in Sources */ = {isa = PBXBuildFile; fileRef = 39DA83AA1618450A001E7F79 /* KSCrashSentry.c */; };
		39DA83CC1618450A001E7F79 /* KSCrashSentry.c in Sources */ = {isa = PBXBuildFile; fileRef = 39DA83AA1618450A001E7F79 /* KSCrashSentry.c */; };
		39DA83CD1618450A001E7F79 /* KSCrashSentry.h in Headers */ = {isa = PBXBuildFile; fileRef = 39DA83AB1618450A001E7F79 /* KSCrashSentry.h */; };
		39DA83CE1618450A001E7F79 /* KSCrashSentry.h in Headers */ = {isa = PBXBuildFile; fileRef = 39DA83AB1618450A001E7F79 /* KSCrashSentry.h */; };
		39DA83CF1618450A001E7F79 /* KSCrashState.c in Sources */ = {isa = PBXBuildFile; fileRef = 39DA83AC1618450A001E7F79 /* KSCrashState.c */; };
		39DA83D01618450A001E7F79 /* KSCrashState.c in Sources */ = {isa = PBXBuildFile; fileRef = 39DA83AC1618450A001E7F79 /* KSCrashState.c */; };
		39DA83D11618450A001E7F79 /* KSCrashState.h in Headers */ = {isa = PBXBuildFile; fileRef = 39DA83AD1618450A001E7F79 /* KSCrashState.h */; };
		39DA83D21618450A001E7F79 /* KSCrashState.h in Headers */ = {isa = PBXBuildFile; fileRef = 39DA83AD1618450A001E7F79 /* KSCrashState.h */; };
		39DA83D31618450A001E7F79 /* KSSystemInfo.h in Headers */ = {isa = PBXBuildFile; fileRef = 39DA83AE1618450A001E7F79 /* KSSystemInfo.h */; };
		39DA83D41618450A001E7F79 /* KSSystemInfo.h in Headers */ = {isa = PBXBuildFile; fileRef = 39DA83AE1618450A001E7F79 /* KSSystemInfo.h */; };
		39DA83D51618450A001E7F79 /* KSSystemInfo.m in Sources */ = {isa = PBXBuildFile; fileRef = 39DA83AF1618450A001E7F79 /* KSSystemInfo.m */; };
		39DA83D61618450A001E7F79 /* KSSystemInfo.m in Sources */ = {isa = PBXBuildFile; fileRef = 39DA83AF1618450A001E7F79 /* KSSystemInfo.m */; };
		39DA83D71618450A001E7F79 /* KSSystemInfoC.h in Headers */ = {isa = PBXBuildFile; fileRef = 39DA83B01618450A001E7F79 /* KSSystemInfoC.h */; };
		39DA83D81618450A001E7F79 /* KSSystemInfoC.h in Headers */ = {isa = PBXBuildFile; fileRef = 39DA83B01618450A001E7F79 /* KSSystemInfoC.h */; };
		39DA84331618D02F001E7F79 /* Container+DeepSearch_Tests.m in Sources */ = {isa = PBXBuildFile; fileRef = 39DA84211618D02F001E7F79 /* Container+DeepSearch_Tests.m */; };
		39DA84351618D02F001E7F79 /* FileBasedTestCase.m in Sources */ = {isa = PBXBuildFile; fileRef = 39DA84231618D02F001E7F79 /* FileBasedTestCase.m */; };
		39DA84361618D02F001E7F79 /* KSCrashReportConverter_Tests.m in Sources */ = {isa = PBXBuildFile; fileRef = 39DA84241618D02F001E7F79 /* KSCrashReportConverter_Tests.m */; };
		39DA84371618D02F001E7F79 /* KSCrashReportFilter_Tests.m in Sources */ = {isa = PBXBuildFile; fileRef = 39DA84251618D02F001E7F79 /* KSCrashReportFilter_Tests.m */; };
		39DA84381618D02F001E7F79 /* KSCrashReportStore_Tests.m in Sources */ = {isa = PBXBuildFile; fileRef = 39DA84261618D02F001E7F79 /* KSCrashReportStore_Tests.m */; };
		39DA84391618D02F001E7F79 /* KSCrashState_Tests.m in Sources */ = {isa = PBXBuildFile; fileRef = 39DA84271618D02F001E7F79 /* KSCrashState_Tests.m */; };
		39DA843A1618D02F001E7F79 /* KSFileUtils_Tests.m in Sources */ = {isa = PBXBuildFile; fileRef = 39DA84281618D02F001E7F79 /* KSFileUtils_Tests.m */; };
		39DA843B1618D02F001E7F79 /* KSJSONCodec_Tests.m in Sources */ = {isa = PBXBuildFile; fileRef = 39DA84291618D02F001E7F79 /* KSJSONCodec_Tests.m */; };
		39DA843C1618D02F001E7F79 /* KSMach_Tests.m in Sources */ = {isa = PBXBuildFile; fileRef = 39DA842A1618D02F001E7F79 /* KSMach_Tests.m */; };
		39DA843E1618D02F001E7F79 /* KSObjC_Tests.m in Sources */ = {isa = PBXBuildFile; fileRef = 39DA842C1618D02F001E7F79 /* KSObjC_Tests.m */; };
		39DA843F1618D02F001E7F79 /* KSSignalInfo_Tests.m in Sources */ = {isa = PBXBuildFile; fileRef = 39DA842D1618D02F001E7F79 /* KSSignalInfo_Tests.m */; };
		39DA84401618D02F001E7F79 /* NSData+Gzip_Tests.m in Sources */ = {isa = PBXBuildFile; fileRef = 39DA842E1618D02F001E7F79 /* NSData+Gzip_Tests.m */; };
		39DA84411618D02F001E7F79 /* NSMutableData+AppendUTF8_Tests.m in Sources */ = {isa = PBXBuildFile; fileRef = 39DA842F1618D02F001E7F79 /* NSMutableData+AppendUTF8_Tests.m */; };
		39DA84421618D02F001E7F79 /* RFC3339DateTool_Tests.m in Sources */ = {isa = PBXBuildFile; fileRef = 39DA84301618D02F001E7F79 /* RFC3339DateTool_Tests.m */; };
		39DA84441618D02F001E7F79 /* SenTestCase+KSCrash.m in Sources */ = {isa = PBXBuildFile; fileRef = 39DA84321618D02F001E7F79 /* SenTestCase+KSCrash.m */; };
		39DA84461618D201001E7F79 /* MessageUI.framework in Frameworks */ = {isa = PBXBuildFile; fileRef = 39DA84451618D201001E7F79 /* MessageUI.framework */; };
		39DA84481618D20E001E7F79 /* libz.dylib in Frameworks */ = {isa = PBXBuildFile; fileRef = 39DA84471618D20E001E7F79 /* libz.dylib */; };
		39DA844C1618D238001E7F79 /* SystemConfiguration.framework in Frameworks */ = {isa = PBXBuildFile; fileRef = 39DA844B1618D238001E7F79 /* SystemConfiguration.framework */; };
		39DA84F6161978D7001E7F79 /* NSDictionary+Merge.h in Headers */ = {isa = PBXBuildFile; fileRef = 39DA84F4161978D7001E7F79 /* NSDictionary+Merge.h */; };
		39DA84F7161978D7001E7F79 /* NSDictionary+Merge.m in Sources */ = {isa = PBXBuildFile; fileRef = 39DA84F5161978D7001E7F79 /* NSDictionary+Merge.m */; };
		39DA84F9161978DE001E7F79 /* NSDictionary+Merge.m in Sources */ = {isa = PBXBuildFile; fileRef = 39DA84F5161978D7001E7F79 /* NSDictionary+Merge.m */; };
		39DA84FD16198753001E7F79 /* NSDictionary+Merge_Tests.m in Sources */ = {isa = PBXBuildFile; fileRef = 39DA84FB16198753001E7F79 /* NSDictionary+Merge_Tests.m */; };
		CB05EC6217623AFF0095353E /* KSCrashSentry_CPPException.h in Headers */ = {isa = PBXBuildFile; fileRef = CB05EC6117623AFF0095353E /* KSCrashSentry_CPPException.h */; };
		CB05EC6317623AFF0095353E /* KSCrashSentry_CPPException.h in Headers */ = {isa = PBXBuildFile; fileRef = CB05EC6117623AFF0095353E /* KSCrashSentry_CPPException.h */; };
		CB05EC6417623AFF0095353E /* KSCrashSentry_CPPException.h in Headers */ = {isa = PBXBuildFile; fileRef = CB05EC6117623AFF0095353E /* KSCrashSentry_CPPException.h */; };
		CB05EC8A176292EA0095353E /* KSCrashSentry_CPPException.mm in Sources */ = {isa = PBXBuildFile; fileRef = CB05EC5D17623AE30095353E /* KSCrashSentry_CPPException.mm */; };
		CB05EC8B176292EB0095353E /* KSCrashSentry_CPPException.mm in Sources */ = {isa = PBXBuildFile; fileRef = CB05EC5D17623AE30095353E /* KSCrashSentry_CPPException.mm */; };
		CB05EC8C176292EB0095353E /* KSCrashSentry_CPPException.mm in Sources */ = {isa = PBXBuildFile; fileRef = CB05EC5D17623AE30095353E /* KSCrashSentry_CPPException.mm */; };
		CB0AA0F4167EC43E006EAB99 /* InfoPlist.strings in Resources */ = {isa = PBXBuildFile; fileRef = CB0AA0F2167EC43E006EAB99 /* InfoPlist.strings */; };
		CB0AA0FD167EC460006EAB99 /* KSCrashC.c in Sources */ = {isa = PBXBuildFile; fileRef = 39DA839D1618450A001E7F79 /* KSCrashC.c */; };
		CB0AA0FE167EC460006EAB99 /* KSCrashC.h in Headers */ = {isa = PBXBuildFile; fileRef = 39DA839E1618450A001E7F79 /* KSCrashC.h */; };
		CB0AA0FF167EC460006EAB99 /* KSCrashContext.h in Headers */ = {isa = PBXBuildFile; fileRef = 39DA839F1618450A001E7F79 /* KSCrashContext.h */; };
		CB0AA100167EC460006EAB99 /* KSCrashReport.c in Sources */ = {isa = PBXBuildFile; fileRef = 39DA83A01618450A001E7F79 /* KSCrashReport.c */; };
		CB0AA101167EC460006EAB99 /* KSCrashReport.h in Headers */ = {isa = PBXBuildFile; fileRef = 39DA83A11618450A001E7F79 /* KSCrashReport.h */; };
		CB0AA102167EC460006EAB99 /* KSCrashReportFields.h in Headers */ = {isa = PBXBuildFile; fileRef = 397A7C86162266480096E287 /* KSCrashReportFields.h */; };
		CB0AA103167EC460006EAB99 /* KSCrashReportWriter.h in Headers */ = {isa = PBXBuildFile; fileRef = 39DA83A21618450A001E7F79 /* KSCrashReportWriter.h */; settings = {ATTRIBUTES = (Public, ); }; };
		CB0AA104167EC460006EAB99 /* KSCrashState.c in Sources */ = {isa = PBXBuildFile; fileRef = 39DA83AC1618450A001E7F79 /* KSCrashState.c */; };
		CB0AA105167EC460006EAB99 /* KSCrashState.h in Headers */ = {isa = PBXBuildFile; fileRef = 39DA83AD1618450A001E7F79 /* KSCrashState.h */; };
		CB0AA106167EC460006EAB99 /* KSSystemInfo.h in Headers */ = {isa = PBXBuildFile; fileRef = 39DA83AE1618450A001E7F79 /* KSSystemInfo.h */; };
		CB0AA107167EC460006EAB99 /* KSSystemInfo.m in Sources */ = {isa = PBXBuildFile; fileRef = 39DA83AF1618450A001E7F79 /* KSSystemInfo.m */; };
		CB0AA108167EC460006EAB99 /* KSSystemInfoC.h in Headers */ = {isa = PBXBuildFile; fileRef = 39DA83B01618450A001E7F79 /* KSSystemInfoC.h */; };
		CB0AA109167EC465006EAB99 /* KSCrashSentry.c in Sources */ = {isa = PBXBuildFile; fileRef = 39DA83AA1618450A001E7F79 /* KSCrashSentry.c */; };
		CB0AA10A167EC465006EAB99 /* KSCrashSentry.h in Headers */ = {isa = PBXBuildFile; fileRef = 39DA83AB1618450A001E7F79 /* KSCrashSentry.h */; };
		CB0AA10B167EC465006EAB99 /* KSCrashSentry_Deadlock.h in Headers */ = {isa = PBXBuildFile; fileRef = 39D329DA16765AD500D989DC /* KSCrashSentry_Deadlock.h */; };
		CB0AA10C167EC465006EAB99 /* KSCrashSentry_Deadlock.m in Sources */ = {isa = PBXBuildFile; fileRef = 39D329DB16765AD500D989DC /* KSCrashSentry_Deadlock.m */; };
		CB0AA10D167EC465006EAB99 /* KSCrashSentry_Private.h in Headers */ = {isa = PBXBuildFile; fileRef = 39DA83A71618450A001E7F79 /* KSCrashSentry_Private.h */; };
		CB0AA10E167EC465006EAB99 /* KSCrashSentry_MachException.c in Sources */ = {isa = PBXBuildFile; fileRef = 39DA83A31618450A001E7F79 /* KSCrashSentry_MachException.c */; };
		CB0AA10F167EC465006EAB99 /* KSCrashSentry_MachException.h in Headers */ = {isa = PBXBuildFile; fileRef = 39DA83A41618450A001E7F79 /* KSCrashSentry_MachException.h */; };
		CB0AA110167EC465006EAB99 /* KSCrashSentry_NSException.h in Headers */ = {isa = PBXBuildFile; fileRef = 39DA83A51618450A001E7F79 /* KSCrashSentry_NSException.h */; };
		CB0AA111167EC465006EAB99 /* KSCrashSentry_NSException.m in Sources */ = {isa = PBXBuildFile; fileRef = 39DA83A61618450A001E7F79 /* KSCrashSentry_NSException.m */; };
		CB0AA112167EC465006EAB99 /* KSCrashSentry_Signal.c in Sources */ = {isa = PBXBuildFile; fileRef = 39DA83A81618450A001E7F79 /* KSCrashSentry_Signal.c */; };
		CB0AA113167EC465006EAB99 /* KSCrashSentry_Signal.h in Headers */ = {isa = PBXBuildFile; fileRef = 39DA83A91618450A001E7F79 /* KSCrashSentry_Signal.h */; };
		CB0AA114167EC470006EAB99 /* ARCSafe_MemMgmt.h in Headers */ = {isa = PBXBuildFile; fileRef = 39DA8337161844FF001E7F79 /* ARCSafe_MemMgmt.h */; };
		CB0AA115167EC470006EAB99 /* KSArchSpecific.h in Headers */ = {isa = PBXBuildFile; fileRef = 39DA8338161844FF001E7F79 /* KSArchSpecific.h */; };
		CB0AA116167EC470006EAB99 /* KSBacktrace_Private.h in Headers */ = {isa = PBXBuildFile; fileRef = 39DA8339161844FF001E7F79 /* KSBacktrace_Private.h */; };
		CB0AA117167EC470006EAB99 /* KSBacktrace.c in Sources */ = {isa = PBXBuildFile; fileRef = 39DA833A161844FF001E7F79 /* KSBacktrace.c */; };
		CB0AA118167EC470006EAB99 /* KSBacktrace.h in Headers */ = {isa = PBXBuildFile; fileRef = 39DA833B161844FF001E7F79 /* KSBacktrace.h */; };
		CB0AA119167EC470006EAB99 /* KSFileUtils.c in Sources */ = {isa = PBXBuildFile; fileRef = 39DA833C161844FF001E7F79 /* KSFileUtils.c */; };
		CB0AA11A167EC470006EAB99 /* KSFileUtils.h in Headers */ = {isa = PBXBuildFile; fileRef = 39DA833D161844FF001E7F79 /* KSFileUtils.h */; };
		CB0AA11B167EC470006EAB99 /* KSJSONCodec.c in Sources */ = {isa = PBXBuildFile; fileRef = 39DA833E161844FF001E7F79 /* KSJSONCodec.c */; };
		CB0AA11C167EC470006EAB99 /* KSJSONCodec.h in Headers */ = {isa = PBXBuildFile; fileRef = 39DA833F161844FF001E7F79 /* KSJSONCodec.h */; };
		CB0AA11D167EC470006EAB99 /* KSJSONCodecObjC.h in Headers */ = {isa = PBXBuildFile; fileRef = 39DA8340161844FF001E7F79 /* KSJSONCodecObjC.h */; settings = {ATTRIBUTES = (Public, ); }; };
		CB0AA11E167EC470006EAB99 /* KSJSONCodecObjC.m in Sources */ = {isa = PBXBuildFile; fileRef = 39DA8341161844FF001E7F79 /* KSJSONCodecObjC.m */; };
		CB0AA11F167EC470006EAB99 /* KSLogger.h in Headers */ = {isa = PBXBuildFile; fileRef = 39DA8343161844FF001E7F79 /* KSLogger.h */; };
		CB0AA120167EC470006EAB99 /* KSLogger.m in Sources */ = {isa = PBXBuildFile; fileRef = 39DA8344161844FF001E7F79 /* KSLogger.m */; };
		CB0AA121167EC470006EAB99 /* KSMach_Arm.c in Sources */ = {isa = PBXBuildFile; fileRef = 39DA8345161844FF001E7F79 /* KSMach_Arm.c */; };
		CB0AA122167EC470006EAB99 /* KSMach_x86_32.c in Sources */ = {isa = PBXBuildFile; fileRef = 39DA8346161844FF001E7F79 /* KSMach_x86_32.c */; };
		CB0AA123167EC470006EAB99 /* KSMach_x86_64.c in Sources */ = {isa = PBXBuildFile; fileRef = 39DA8347161844FF001E7F79 /* KSMach_x86_64.c */; };
		CB0AA124167EC470006EAB99 /* KSMach.c in Sources */ = {isa = PBXBuildFile; fileRef = 39DA8348161844FF001E7F79 /* KSMach.c */; };
		CB0AA125167EC470006EAB99 /* KSMach.h in Headers */ = {isa = PBXBuildFile; fileRef = 39DA8349161844FF001E7F79 /* KSMach.h */; };
		CB0AA126167EC470006EAB99 /* KSObjC.c in Sources */ = {isa = PBXBuildFile; fileRef = 39DA834A161844FF001E7F79 /* KSObjC.c */; };
		CB0AA127167EC470006EAB99 /* KSObjC.h in Headers */ = {isa = PBXBuildFile; fileRef = 39DA834B161844FF001E7F79 /* KSObjC.h */; };
		CB0AA128167EC470006EAB99 /* KSSafeCollections.h in Headers */ = {isa = PBXBuildFile; fileRef = 39DA834C161844FF001E7F79 /* KSSafeCollections.h */; };
		CB0AA129167EC470006EAB99 /* KSSafeCollections.m in Sources */ = {isa = PBXBuildFile; fileRef = 39DA834D161844FF001E7F79 /* KSSafeCollections.m */; };
		CB0AA12A167EC470006EAB99 /* KSSignalInfo.c in Sources */ = {isa = PBXBuildFile; fileRef = 39DA834E161844FF001E7F79 /* KSSignalInfo.c */; };
		CB0AA12B167EC470006EAB99 /* KSSignalInfo.h in Headers */ = {isa = PBXBuildFile; fileRef = 39DA834F161844FF001E7F79 /* KSSignalInfo.h */; };
		CB0AA12C167EC470006EAB99 /* KSString.c in Sources */ = {isa = PBXBuildFile; fileRef = 39DA8350161844FF001E7F79 /* KSString.c */; };
		CB0AA12D167EC470006EAB99 /* KSString.h in Headers */ = {isa = PBXBuildFile; fileRef = 39DA8351161844FF001E7F79 /* KSString.h */; };
		CB0AA12E167EC470006EAB99 /* KSSysCtl.c in Sources */ = {isa = PBXBuildFile; fileRef = 39DA8352161844FF001E7F79 /* KSSysCtl.c */; };
		CB0AA12F167EC470006EAB99 /* KSSysCtl.h in Headers */ = {isa = PBXBuildFile; fileRef = 39DA8353161844FF001E7F79 /* KSSysCtl.h */; };
		CB0AA130167EC470006EAB99 /* KSZombie.h in Headers */ = {isa = PBXBuildFile; fileRef = 39DA8354161844FF001E7F79 /* KSZombie.h */; };
		CB0AA131167EC470006EAB99 /* KSZombie.m in Sources */ = {isa = PBXBuildFile; fileRef = 39DA8355161844FF001E7F79 /* KSZombie.m */; };
		CB0AA133167EC470006EAB99 /* RFC3339DateTool.h in Headers */ = {isa = PBXBuildFile; fileRef = 39DA8357161844FF001E7F79 /* RFC3339DateTool.h */; };
		CB0AA134167EC470006EAB99 /* RFC3339DateTool.m in Sources */ = {isa = PBXBuildFile; fileRef = 39DA8358161844FF001E7F79 /* RFC3339DateTool.m */; };
		CB0AA135167EC477006EAB99 /* KSCrashDoctor.h in Headers */ = {isa = PBXBuildFile; fileRef = 394DCC6F164F43C2008A4C50 /* KSCrashDoctor.h */; };
		CB0AA136167EC477006EAB99 /* KSCrashDoctor.m in Sources */ = {isa = PBXBuildFile; fileRef = 394DCC70164F43C2008A4C50 /* KSCrashDoctor.m */; };
		CB0AA137167EC477006EAB99 /* KSCrashReportStore.h in Headers */ = {isa = PBXBuildFile; fileRef = 39DA82BC16184456001E7F79 /* KSCrashReportStore.h */; };
		CB0AA138167EC477006EAB99 /* KSCrashReportStore.m in Sources */ = {isa = PBXBuildFile; fileRef = 39DA82BD16184456001E7F79 /* KSCrashReportStore.m */; };
		CB0AA139167EC480006EAB99 /* KSCrashReportFilter.h in Headers */ = {isa = PBXBuildFile; fileRef = 39DA82CD16184487001E7F79 /* KSCrashReportFilter.h */; settings = {ATTRIBUTES = (Public, ); }; };
		CB0AA13A167EC480006EAB99 /* KSCrashReportFilter.m in Sources */ = {isa = PBXBuildFile; fileRef = 39DA82CE16184487001E7F79 /* KSCrashReportFilter.m */; };
		CB0AA13D167EC480006EAB99 /* KSCrashReportFilterAlert.h in Headers */ = {isa = PBXBuildFile; fileRef = 39DA82CF16184487001E7F79 /* KSCrashReportFilterAlert.h */; settings = {ATTRIBUTES = (Public, ); }; };
		CB0AA13E167EC480006EAB99 /* KSCrashReportFilterAlert.m in Sources */ = {isa = PBXBuildFile; fileRef = 39DA82D016184487001E7F79 /* KSCrashReportFilterAlert.m */; };
		CB0AA13F167EC480006EAB99 /* KSCrashReportFilterAppleFmt.h in Headers */ = {isa = PBXBuildFile; fileRef = 39DA82D116184487001E7F79 /* KSCrashReportFilterAppleFmt.h */; settings = {ATTRIBUTES = (Public, ); }; };
		CB0AA140167EC480006EAB99 /* KSCrashReportFilterAppleFmt.m in Sources */ = {isa = PBXBuildFile; fileRef = 39DA82D216184487001E7F79 /* KSCrashReportFilterAppleFmt.m */; };
		CB0AA141167EC480006EAB99 /* KSCrashReportFilterBasic.h in Headers */ = {isa = PBXBuildFile; fileRef = 39DA82D316184487001E7F79 /* KSCrashReportFilterBasic.h */; settings = {ATTRIBUTES = (Public, ); }; };
		CB0AA142167EC480006EAB99 /* KSCrashReportFilterBasic.m in Sources */ = {isa = PBXBuildFile; fileRef = 39DA82D416184487001E7F79 /* KSCrashReportFilterBasic.m */; };
		CB0AA143167EC485006EAB99 /* KSCrashReportFilterJSON.h in Headers */ = {isa = PBXBuildFile; fileRef = 39DA82D716184487001E7F79 /* KSCrashReportFilterJSON.h */; settings = {ATTRIBUTES = (Public, ); }; };
		CB0AA144167EC485006EAB99 /* KSCrashReportFilterJSON.m in Sources */ = {isa = PBXBuildFile; fileRef = 39DA82D816184487001E7F79 /* KSCrashReportFilterJSON.m */; };
		CB0AA145167EC485006EAB99 /* KSCrashReportSinkConsole.h in Headers */ = {isa = PBXBuildFile; fileRef = 39DA82D916184487001E7F79 /* KSCrashReportSinkConsole.h */; settings = {ATTRIBUTES = (Public, ); }; };
		CB0AA146167EC485006EAB99 /* KSCrashReportSinkConsole.m in Sources */ = {isa = PBXBuildFile; fileRef = 39DA82DA16184487001E7F79 /* KSCrashReportSinkConsole.m */; };
		CB0AA149167EC4AD006EAB99 /* Container+DeepSearch.h in Headers */ = {isa = PBXBuildFile; fileRef = 39DA830D16184492001E7F79 /* Container+DeepSearch.h */; };
		CB0AA14A167EC4AD006EAB99 /* Container+DeepSearch.m in Sources */ = {isa = PBXBuildFile; fileRef = 39DA830E16184492001E7F79 /* Container+DeepSearch.m */; };
		CB0AA14B167EC4AD006EAB99 /* KSHTTPMultipartPostBody.h in Headers */ = {isa = PBXBuildFile; fileRef = 39DA830F16184492001E7F79 /* KSHTTPMultipartPostBody.h */; };
		CB0AA14C167EC4AD006EAB99 /* KSHTTPMultipartPostBody.m in Sources */ = {isa = PBXBuildFile; fileRef = 39DA831016184492001E7F79 /* KSHTTPMultipartPostBody.m */; };
		CB0AA14D167EC4AD006EAB99 /* KSHTTPRequestSender.h in Headers */ = {isa = PBXBuildFile; fileRef = 39DA831116184492001E7F79 /* KSHTTPRequestSender.h */; };
		CB0AA14E167EC4AD006EAB99 /* KSHTTPRequestSender.m in Sources */ = {isa = PBXBuildFile; fileRef = 39DA831216184492001E7F79 /* KSHTTPRequestSender.m */; };
		CB0AA14F167EC4AD006EAB99 /* KSReachabilityKSCrash.h in Headers */ = {isa = PBXBuildFile; fileRef = 39DA831316184492001E7F79 /* KSReachabilityKSCrash.h */; };
		CB0AA150167EC4AD006EAB99 /* KSReachabilityKSCrash.m in Sources */ = {isa = PBXBuildFile; fileRef = 39DA831416184492001E7F79 /* KSReachabilityKSCrash.m */; };
		CB0AA151167EC4AD006EAB99 /* KSVarArgs.h in Headers */ = {isa = PBXBuildFile; fileRef = 39DA831516184492001E7F79 /* KSVarArgs.h */; };
		CB0AA152167EC4B1006EAB99 /* NSDictionary+Merge.h in Headers */ = {isa = PBXBuildFile; fileRef = 39DA84F4161978D7001E7F79 /* NSDictionary+Merge.h */; };
		CB0AA153167EC4B1006EAB99 /* NSDictionary+Merge.m in Sources */ = {isa = PBXBuildFile; fileRef = 39DA84F5161978D7001E7F79 /* NSDictionary+Merge.m */; };
		CB0AA154167EC4B1006EAB99 /* NSMutableData+AppendUTF8.h in Headers */ = {isa = PBXBuildFile; fileRef = 39DA831816184492001E7F79 /* NSMutableData+AppendUTF8.h */; };
		CB0AA155167EC4B1006EAB99 /* NSMutableData+AppendUTF8.m in Sources */ = {isa = PBXBuildFile; fileRef = 39DA831916184492001E7F79 /* NSMutableData+AppendUTF8.m */; };
		CB0AA156167EC4B5006EAB99 /* KSCrash.h in Headers */ = {isa = PBXBuildFile; fileRef = 39DA82B916184456001E7F79 /* KSCrash.h */; settings = {ATTRIBUTES = (Public, ); }; };
		CB0AA157167EC4B5006EAB99 /* KSCrash.m in Sources */ = {isa = PBXBuildFile; fileRef = 39DA82BA16184456001E7F79 /* KSCrash.m */; };
		CB0AA158167EC4B5006EAB99 /* KSCrashAdvanced.h in Headers */ = {isa = PBXBuildFile; fileRef = 39DA82BB16184456001E7F79 /* KSCrashAdvanced.h */; settings = {ATTRIBUTES = (Public, ); }; };
		CB117DBF16B4402B00FA3F2A /* KSZombie_Tests.m in Sources */ = {isa = PBXBuildFile; fileRef = CB117DBE16B4402B00FA3F2A /* KSZombie_Tests.m */; };
		CB117DC216B4465500FA3F2A /* KSSystemInfo_Tests.m in Sources */ = {isa = PBXBuildFile; fileRef = CB117DC116B4465500FA3F2A /* KSSystemInfo_Tests.m */; };
		CB117DC516B4488400FA3F2A /* KSSysCtl_Tests.m in Sources */ = {isa = PBXBuildFile; fileRef = CB117DC416B4488400FA3F2A /* KSSysCtl_Tests.m */; };
		CB117DC816B44FC600FA3F2A /* KSString_Tests.m in Sources */ = {isa = PBXBuildFile; fileRef = CB117DC716B44FC600FA3F2A /* KSString_Tests.m */; };
		CB117DCB16B458FC00FA3F2A /* KSSafeCollections_Tests.m in Sources */ = {isa = PBXBuildFile; fileRef = CB117DCA16B458FC00FA3F2A /* KSSafeCollections_Tests.m */; };
		CB117DCF16B4990B00FA3F2A /* KSLogger_Tests.m in Sources */ = {isa = PBXBuildFile; fileRef = CB117DCE16B4990B00FA3F2A /* KSLogger_Tests.m */; };
		CB117DD516B4C4C500FA3F2A /* KSCrashSentry_Deadlock_Tests.m in Sources */ = {isa = PBXBuildFile; fileRef = CB117DD416B4C4C500FA3F2A /* KSCrashSentry_Deadlock_Tests.m */; };
		CB117DD816B4C62000FA3F2A /* KSCrashSentry_NSException_Tests.m in Sources */ = {isa = PBXBuildFile; fileRef = CB117DD716B4C62000FA3F2A /* KSCrashSentry_NSException_Tests.m */; };
		CB117DDB16B4C75E00FA3F2A /* KSCrashSentry_Signal_Tests.m in Sources */ = {isa = PBXBuildFile; fileRef = CB117DDA16B4C75E00FA3F2A /* KSCrashSentry_Signal_Tests.m */; };
		CB1B376F16D74F3C00FFFCEA /* KSCString.h in Headers */ = {isa = PBXBuildFile; fileRef = CB1B376D16D74F3C00FFFCEA /* KSCString.h */; };
		CB1B377016D74F3C00FFFCEA /* KSCString.h in Headers */ = {isa = PBXBuildFile; fileRef = CB1B376D16D74F3C00FFFCEA /* KSCString.h */; };
		CB1B377116D74F3C00FFFCEA /* KSCString.h in Headers */ = {isa = PBXBuildFile; fileRef = CB1B376D16D74F3C00FFFCEA /* KSCString.h */; };
		CB1B377216D74F3C00FFFCEA /* KSCString.m in Sources */ = {isa = PBXBuildFile; fileRef = CB1B376E16D74F3C00FFFCEA /* KSCString.m */; };
		CB1B377316D74F3C00FFFCEA /* KSCString.m in Sources */ = {isa = PBXBuildFile; fileRef = CB1B376E16D74F3C00FFFCEA /* KSCString.m */; };
		CB1B377416D74F3C00FFFCEA /* KSCString.m in Sources */ = {isa = PBXBuildFile; fileRef = CB1B376E16D74F3C00FFFCEA /* KSCString.m */; };
		CB1B378616D820AE00FFFCEA /* KSSingleton.h in Headers */ = {isa = PBXBuildFile; fileRef = CB1B378516D820AE00FFFCEA /* KSSingleton.h */; };
		CB1B378716D820AE00FFFCEA /* KSSingleton.h in Headers */ = {isa = PBXBuildFile; fileRef = CB1B378516D820AE00FFFCEA /* KSSingleton.h */; };
		CB1B378816D820AE00FFFCEA /* KSSingleton.h in Headers */ = {isa = PBXBuildFile; fileRef = CB1B378516D820AE00FFFCEA /* KSSingleton.h */; };
		CB5A5B3B16C6650E00DC1D2D /* NSError+SimpleConstructor.h in Headers */ = {isa = PBXBuildFile; fileRef = CB5A5B3916C6650E00DC1D2D /* NSError+SimpleConstructor.h */; };
		CB5A5B3C16C6650E00DC1D2D /* NSError+SimpleConstructor.h in Headers */ = {isa = PBXBuildFile; fileRef = CB5A5B3916C6650E00DC1D2D /* NSError+SimpleConstructor.h */; };
		CB5A5B3D16C6650E00DC1D2D /* NSError+SimpleConstructor.h in Headers */ = {isa = PBXBuildFile; fileRef = CB5A5B3916C6650E00DC1D2D /* NSError+SimpleConstructor.h */; };
		CB5A5B3E16C6650E00DC1D2D /* NSError+SimpleConstructor.m in Sources */ = {isa = PBXBuildFile; fileRef = CB5A5B3A16C6650E00DC1D2D /* NSError+SimpleConstructor.m */; };
		CB5A5B3F16C6650E00DC1D2D /* NSError+SimpleConstructor.m in Sources */ = {isa = PBXBuildFile; fileRef = CB5A5B3A16C6650E00DC1D2D /* NSError+SimpleConstructor.m */; };
		CB5A5B4016C6650E00DC1D2D /* NSError+SimpleConstructor.m in Sources */ = {isa = PBXBuildFile; fileRef = CB5A5B3A16C6650E00DC1D2D /* NSError+SimpleConstructor.m */; };
		CB5A5B4316C718C500DC1D2D /* KSCrashCallCompletion.h in Headers */ = {isa = PBXBuildFile; fileRef = CB5A5B4116C718C400DC1D2D /* KSCrashCallCompletion.h */; };
		CB5A5B4416C718C500DC1D2D /* KSCrashCallCompletion.h in Headers */ = {isa = PBXBuildFile; fileRef = CB5A5B4116C718C400DC1D2D /* KSCrashCallCompletion.h */; };
		CB5A5B4516C718C500DC1D2D /* KSCrashCallCompletion.h in Headers */ = {isa = PBXBuildFile; fileRef = CB5A5B4116C718C400DC1D2D /* KSCrashCallCompletion.h */; };
		CB5A5B4616C718C500DC1D2D /* KSCrashCallCompletion.m in Sources */ = {isa = PBXBuildFile; fileRef = CB5A5B4216C718C400DC1D2D /* KSCrashCallCompletion.m */; };
		CB5A5B4716C718C500DC1D2D /* KSCrashCallCompletion.m in Sources */ = {isa = PBXBuildFile; fileRef = CB5A5B4216C718C400DC1D2D /* KSCrashCallCompletion.m */; };
		CB5A5B4816C718C500DC1D2D /* KSCrashCallCompletion.m in Sources */ = {isa = PBXBuildFile; fileRef = CB5A5B4216C718C400DC1D2D /* KSCrashCallCompletion.m */; };
		CB5A5B4916C7589400DC1D2D /* NSDictionary+Merge.h in Headers */ = {isa = PBXBuildFile; fileRef = 39DA84F4161978D7001E7F79 /* NSDictionary+Merge.h */; };
		CB5C51781766711D00A05F0C /* KSCrashType.h in Headers */ = {isa = PBXBuildFile; fileRef = CB5C51771766702000A05F0C /* KSCrashType.h */; settings = {ATTRIBUTES = (Public, ); }; };
		CB5C51791766713000A05F0C /* KSCrashType.h in Headers */ = {isa = PBXBuildFile; fileRef = CB5C51771766702000A05F0C /* KSCrashType.h */; settings = {ATTRIBUTES = (Public, ); }; };
		CB5C517A1766714A00A05F0C /* KSCrashType.h in Headers */ = {isa = PBXBuildFile; fileRef = CB5C51771766702000A05F0C /* KSCrashType.h */; settings = {ATTRIBUTES = (Public, ); }; };
		CB5C51881767639400A05F0C /* KSCrashType.c in Sources */ = {isa = PBXBuildFile; fileRef = CB5C51871767639400A05F0C /* KSCrashType.c */; };
		CB5C51891767639400A05F0C /* KSCrashType.c in Sources */ = {isa = PBXBuildFile; fileRef = CB5C51871767639400A05F0C /* KSCrashType.c */; };
		CB5C518A1767639400A05F0C /* KSCrashType.c in Sources */ = {isa = PBXBuildFile; fileRef = CB5C51871767639400A05F0C /* KSCrashType.c */; };
		CB775560169F402700EA90A5 /* libKSCrashLib.a in Frameworks */ = {isa = PBXBuildFile; fileRef = 39DA35C616184338009EB332 /* libKSCrashLib.a */; };
		CB78E8B5169C934100C39B02 /* KSObjCApple.h in Headers */ = {isa = PBXBuildFile; fileRef = CB78E8B4169C934100C39B02 /* KSObjCApple.h */; };
		CB78E8B6169C934100C39B02 /* KSObjCApple.h in Headers */ = {isa = PBXBuildFile; fileRef = CB78E8B4169C934100C39B02 /* KSObjCApple.h */; };
		CB78E8B7169C934100C39B02 /* KSObjCApple.h in Headers */ = {isa = PBXBuildFile; fileRef = CB78E8B4169C934100C39B02 /* KSObjCApple.h */; };
		CB78E8BA169C94DB00C39B02 /* KSMachApple.h in Headers */ = {isa = PBXBuildFile; fileRef = CB78E8B9169C94DA00C39B02 /* KSMachApple.h */; };
		CB78E8BB169C94DB00C39B02 /* KSMachApple.h in Headers */ = {isa = PBXBuildFile; fileRef = CB78E8B9169C94DA00C39B02 /* KSMachApple.h */; };
		CB78E8BC169C94DB00C39B02 /* KSMachApple.h in Headers */ = {isa = PBXBuildFile; fileRef = CB78E8B9169C94DA00C39B02 /* KSMachApple.h */; };
		CB7C753E16CD5DA200227870 /* KSCrashInstallation+Private.h in Headers */ = {isa = PBXBuildFile; fileRef = CB7C753D16CD5DA200227870 /* KSCrashInstallation+Private.h */; };
		CB7C753F16CD5DA200227870 /* KSCrashInstallation+Private.h in Headers */ = {isa = PBXBuildFile; fileRef = CB7C753D16CD5DA200227870 /* KSCrashInstallation+Private.h */; };
		CB7C754016CD5DA200227870 /* KSCrashInstallation+Private.h in Headers */ = {isa = PBXBuildFile; fileRef = CB7C753D16CD5DA200227870 /* KSCrashInstallation+Private.h */; };
		CB7C754316CD5F5F00227870 /* KSCrashInstallation.h in Headers */ = {isa = PBXBuildFile; fileRef = CB7C754116CD5F5E00227870 /* KSCrashInstallation.h */; settings = {ATTRIBUTES = (Public, ); }; };
		CB7C754416CD5F5F00227870 /* KSCrashInstallation.h in Headers */ = {isa = PBXBuildFile; fileRef = CB7C754116CD5F5E00227870 /* KSCrashInstallation.h */; settings = {ATTRIBUTES = (Public, ); }; };
		CB7C754516CD5F5F00227870 /* KSCrashInstallation.h in Headers */ = {isa = PBXBuildFile; fileRef = CB7C754116CD5F5E00227870 /* KSCrashInstallation.h */; settings = {ATTRIBUTES = (Public, ); }; };
		CB7C754616CD5F5F00227870 /* KSCrashInstallation.m in Sources */ = {isa = PBXBuildFile; fileRef = CB7C754216CD5F5F00227870 /* KSCrashInstallation.m */; };
		CB7C754716CD5F5F00227870 /* KSCrashInstallation.m in Sources */ = {isa = PBXBuildFile; fileRef = CB7C754216CD5F5F00227870 /* KSCrashInstallation.m */; };
		CB7C754816CD5F5F00227870 /* KSCrashInstallation.m in Sources */ = {isa = PBXBuildFile; fileRef = CB7C754216CD5F5F00227870 /* KSCrashInstallation.m */; };
		CBC74E9E169FD6FC001A688D /* GCDAProfiling.c in Sources */ = {isa = PBXBuildFile; fileRef = CBC74E9D169FD6FC001A688D /* GCDAProfiling.c */; };
		CBCED885175E565B00BF56F0 /* KSCrashSentry_User.h in Headers */ = {isa = PBXBuildFile; fileRef = CBCED884175E565B00BF56F0 /* KSCrashSentry_User.h */; };
		CBCED886175E565B00BF56F0 /* KSCrashSentry_User.h in Headers */ = {isa = PBXBuildFile; fileRef = CBCED884175E565B00BF56F0 /* KSCrashSentry_User.h */; };
		CBCED887175E565B00BF56F0 /* KSCrashSentry_User.h in Headers */ = {isa = PBXBuildFile; fileRef = CBCED884175E565B00BF56F0 /* KSCrashSentry_User.h */; };
		CBCED88D175E567F00BF56F0 /* KSCrashSentry_User.c in Sources */ = {isa = PBXBuildFile; fileRef = CBCED88C175E567F00BF56F0 /* KSCrashSentry_User.c */; };
		CBCED88E175E567F00BF56F0 /* KSCrashSentry_User.c in Sources */ = {isa = PBXBuildFile; fileRef = CBCED88C175E567F00BF56F0 /* KSCrashSentry_User.c */; };
		CBCED88F175E567F00BF56F0 /* KSCrashSentry_User.c in Sources */ = {isa = PBXBuildFile; fileRef = CBCED88C175E567F00BF56F0 /* KSCrashSentry_User.c */; };
		CBD9A64416E3E875007142EE /* KSCrashInstallationEmail_Tests.m in Sources */ = {isa = PBXBuildFile; fileRef = CBD9A64316E3E875007142EE /* KSCrashInstallationEmail_Tests.m */; };
		CBD9A64716E3EC02007142EE /* KSCrashInstallationQuincyHockey_Tests.m in Sources */ = {isa = PBXBuildFile; fileRef = CBD9A64616E3EC02007142EE /* KSCrashInstallationQuincyHockey_Tests.m */; };
		CBD9A64A16E3F424007142EE /* KSCrashInstallationStandard_Tests.m in Sources */ = {isa = PBXBuildFile; fileRef = CBD9A64916E3F424007142EE /* KSCrashInstallationStandard_Tests.m */; };
		CBE3D8E616C7A61400C4105E /* KSCrashInstallationQuincyHockey.h in Headers */ = {isa = PBXBuildFile; fileRef = CBE3D8E416C7A61300C4105E /* KSCrashInstallationQuincyHockey.h */; settings = {ATTRIBUTES = (Public, ); }; };
		CBE3D8E716C7A61400C4105E /* KSCrashInstallationQuincyHockey.h in Headers */ = {isa = PBXBuildFile; fileRef = CBE3D8E416C7A61300C4105E /* KSCrashInstallationQuincyHockey.h */; settings = {ATTRIBUTES = (Public, ); }; };
		CBE3D8E816C7A61400C4105E /* KSCrashInstallationQuincyHockey.m in Sources */ = {isa = PBXBuildFile; fileRef = CBE3D8E516C7A61400C4105E /* KSCrashInstallationQuincyHockey.m */; };
		CBE3D8E916C7A61400C4105E /* KSCrashInstallationQuincyHockey.m in Sources */ = {isa = PBXBuildFile; fileRef = CBE3D8E516C7A61400C4105E /* KSCrashInstallationQuincyHockey.m */; };
		CBF2D93A16DE86B00003AD7E /* KSCrashInstallationEmail.h in Headers */ = {isa = PBXBuildFile; fileRef = CBF2D93816DE86B00003AD7E /* KSCrashInstallationEmail.h */; settings = {ATTRIBUTES = (Public, ); }; };
		CBF2D93B16DE86B00003AD7E /* KSCrashInstallationEmail.h in Headers */ = {isa = PBXBuildFile; fileRef = CBF2D93816DE86B00003AD7E /* KSCrashInstallationEmail.h */; settings = {ATTRIBUTES = (Public, ); }; };
		CBF2D93C16DE86B00003AD7E /* KSCrashInstallationEmail.m in Sources */ = {isa = PBXBuildFile; fileRef = CBF2D93916DE86B00003AD7E /* KSCrashInstallationEmail.m */; };
		CBF2D93D16DE86B00003AD7E /* KSCrashInstallationEmail.m in Sources */ = {isa = PBXBuildFile; fileRef = CBF2D93916DE86B00003AD7E /* KSCrashInstallationEmail.m */; };
		CBF2D94016DEDCC10003AD7E /* KSCrashInstallationStandard.h in Headers */ = {isa = PBXBuildFile; fileRef = CBF2D93E16DEDCC10003AD7E /* KSCrashInstallationStandard.h */; settings = {ATTRIBUTES = (Public, ); }; };
		CBF2D94116DEDCC10003AD7E /* KSCrashInstallationStandard.h in Headers */ = {isa = PBXBuildFile; fileRef = CBF2D93E16DEDCC10003AD7E /* KSCrashInstallationStandard.h */; settings = {ATTRIBUTES = (Public, ); }; };
		CBF2D94216DEDCC10003AD7E /* KSCrashInstallationStandard.m in Sources */ = {isa = PBXBuildFile; fileRef = CBF2D93F16DEDCC10003AD7E /* KSCrashInstallationStandard.m */; };
		CBF2D94316DEDCC10003AD7E /* KSCrashInstallationStandard.m in Sources */ = {isa = PBXBuildFile; fileRef = CBF2D93F16DEDCC10003AD7E /* KSCrashInstallationStandard.m */; };
		CBF2D94616E256270003AD7E /* KSCString_Tests.m in Sources */ = {isa = PBXBuildFile; fileRef = CBF2D94516E256270003AD7E /* KSCString_Tests.m */; };
		CBF2D94916E25E520003AD7E /* NSError+SimpleConstructor_Tests.m in Sources */ = {isa = PBXBuildFile; fileRef = CBF2D94816E25E520003AD7E /* NSError+SimpleConstructor_Tests.m */; };
		CBF2D94C16E260AB0003AD7E /* KSCrashSentry_Tests.m in Sources */ = {isa = PBXBuildFile; fileRef = CBF2D94B16E260AB0003AD7E /* KSCrashSentry_Tests.m */; };
		CBF2D94F16E27AD90003AD7E /* KSCrashReportFilterJSON_Tests.m in Sources */ = {isa = PBXBuildFile; fileRef = CBF2D94E16E27AD90003AD7E /* KSCrashReportFilterJSON_Tests.m */; };
		CBF2D95216E27B300003AD7E /* KSCrashReportFilterGZip_Tests.m in Sources */ = {isa = PBXBuildFile; fileRef = CBF2D95116E27B300003AD7E /* KSCrashReportFilterGZip_Tests.m */; };
		CBF2D95516E27BF60003AD7E /* KSCrashReportFilterAlert_Tests.m in Sources */ = {isa = PBXBuildFile; fileRef = CBF2D95416E27BF60003AD7E /* KSCrashReportFilterAlert_Tests.m */; };
/* End PBXBuildFile section */

/* Begin PBXContainerItemProxy section */
		39DA35DA16184338009EB332 /* PBXContainerItemProxy */ = {
			isa = PBXContainerItemProxy;
			containerPortal = 39DA35941618430C009EB332 /* Project object */;
			proxyType = 1;
			remoteGlobalIDString = 39DA35C516184338009EB332;
			remoteInfo = KSCrashLib;
		};
		39DA844D1618D2F5001E7F79 /* PBXContainerItemProxy */ = {
			isa = PBXContainerItemProxy;
			containerPortal = 39DA35941618430C009EB332 /* Project object */;
			proxyType = 1;
			remoteGlobalIDString = 39DA35B31618432E009EB332;
			remoteInfo = KSCrash;
		};
/* End PBXContainerItemProxy section */

/* Begin PBXCopyFilesBuildPhase section */
		39DA35C416184338009EB332 /* CopyFiles */ = {
			isa = PBXCopyFilesBuildPhase;
			buildActionMask = 2147483647;
			dstPath = "include/${PRODUCT_NAME}";
			dstSubfolderSpec = 16;
			files = (
			);
			runOnlyForDeploymentPostprocessing = 0;
		};
/* End PBXCopyFilesBuildPhase section */

/* Begin PBXFileReference section */
		2122BBCD16F185120056D11C /* KSCrashReportSinkVictory.h */ = {isa = PBXFileReference; fileEncoding = 4; lastKnownFileType = sourcecode.c.h; path = KSCrashReportSinkVictory.h; sourceTree = "<group>"; };
		2122BBCE16F185120056D11C /* KSCrashReportSinkVictory.m */ = {isa = PBXFileReference; fileEncoding = 4; lastKnownFileType = sourcecode.c.objc; path = KSCrashReportSinkVictory.m; sourceTree = "<group>"; };
		2193ACC216F19D690016EA5F /* KSCrashInstallationVictory.h */ = {isa = PBXFileReference; fileEncoding = 4; lastKnownFileType = sourcecode.c.h; path = KSCrashInstallationVictory.h; sourceTree = "<group>"; };
		2193ACC316F19D690016EA5F /* KSCrashInstallationVictory.m */ = {isa = PBXFileReference; fileEncoding = 4; lastKnownFileType = sourcecode.c.objc; path = KSCrashInstallationVictory.m; sourceTree = "<group>"; };
		21D6639D16F1AD1400654F31 /* KSCrashInstallationVictory_Tests.m */ = {isa = PBXFileReference; fileEncoding = 4; lastKnownFileType = sourcecode.c.objc; path = KSCrashInstallationVictory_Tests.m; sourceTree = "<group>"; };
		394DCC6F164F43C2008A4C50 /* KSCrashDoctor.h */ = {isa = PBXFileReference; fileEncoding = 4; lastKnownFileType = sourcecode.c.h; path = KSCrashDoctor.h; sourceTree = "<group>"; };
		394DCC70164F43C2008A4C50 /* KSCrashDoctor.m */ = {isa = PBXFileReference; fileEncoding = 4; lastKnownFileType = sourcecode.c.objc; path = KSCrashDoctor.m; sourceTree = "<group>"; };
		397A7C86162266480096E287 /* KSCrashReportFields.h */ = {isa = PBXFileReference; fileEncoding = 4; lastKnownFileType = sourcecode.objj.h; path = KSCrashReportFields.h; sourceTree = "<group>"; };
		39D329DA16765AD500D989DC /* KSCrashSentry_Deadlock.h */ = {isa = PBXFileReference; fileEncoding = 4; lastKnownFileType = sourcecode.objj.h; path = KSCrashSentry_Deadlock.h; sourceTree = "<group>"; };
		39D329DB16765AD500D989DC /* KSCrashSentry_Deadlock.m */ = {isa = PBXFileReference; fileEncoding = 4; lastKnownFileType = sourcecode.c.objc; path = KSCrashSentry_Deadlock.m; sourceTree = "<group>"; };
		39DA35A01618430C009EB332 /* Foundation.framework */ = {isa = PBXFileReference; lastKnownFileType = wrapper.framework; name = Foundation.framework; path = System/Library/Frameworks/Foundation.framework; sourceTree = SDKROOT; };
		39DA35B41618432E009EB332 /* KSCrash.framework */ = {isa = PBXFileReference; explicitFileType = wrapper.cfbundle; includeInIndex = 0; path = KSCrash.framework; sourceTree = BUILT_PRODUCTS_DIR; };
		39DA35B71618432E009EB332 /* KSCrash-Info.plist */ = {isa = PBXFileReference; lastKnownFileType = text.plist.xml; path = "KSCrash-Info.plist"; sourceTree = "<group>"; };
		39DA35B91618432E009EB332 /* en */ = {isa = PBXFileReference; lastKnownFileType = text.plist.strings; name = en; path = en.lproj/InfoPlist.strings; sourceTree = "<group>"; };
		39DA35BB1618432E009EB332 /* KSCrash-Prefix.pch */ = {isa = PBXFileReference; lastKnownFileType = sourcecode.c.h; path = "KSCrash-Prefix.pch"; sourceTree = "<group>"; };
		39DA35C616184338009EB332 /* libKSCrashLib.a */ = {isa = PBXFileReference; explicitFileType = archive.ar; includeInIndex = 0; path = libKSCrashLib.a; sourceTree = BUILT_PRODUCTS_DIR; };
		39DA35CA16184338009EB332 /* KSCrashLib-Prefix.pch */ = {isa = PBXFileReference; lastKnownFileType = sourcecode.c.h; path = "KSCrashLib-Prefix.pch"; sourceTree = "<group>"; };
		39DA35D416184338009EB332 /* KSCrashTests.octest */ = {isa = PBXFileReference; explicitFileType = wrapper.cfbundle; includeInIndex = 0; path = KSCrashTests.octest; sourceTree = BUILT_PRODUCTS_DIR; };
		39DA35D516184338009EB332 /* SenTestingKit.framework */ = {isa = PBXFileReference; lastKnownFileType = wrapper.framework; name = SenTestingKit.framework; path = Library/Frameworks/SenTestingKit.framework; sourceTree = DEVELOPER_DIR; };
		39DA35D716184338009EB332 /* UIKit.framework */ = {isa = PBXFileReference; lastKnownFileType = wrapper.framework; name = UIKit.framework; path = Library/Frameworks/UIKit.framework; sourceTree = DEVELOPER_DIR; };
		39DA35DF16184338009EB332 /* KSCrashTests-Info.plist */ = {isa = PBXFileReference; lastKnownFileType = text.plist.xml; path = "KSCrashTests-Info.plist"; sourceTree = "<group>"; };
		39DA35E116184338009EB332 /* en */ = {isa = PBXFileReference; lastKnownFileType = text.plist.strings; name = en; path = en.lproj/InfoPlist.strings; sourceTree = "<group>"; };
		39DA82B916184456001E7F79 /* KSCrash.h */ = {isa = PBXFileReference; fileEncoding = 4; lastKnownFileType = sourcecode.objj.h; path = KSCrash.h; sourceTree = "<group>"; };
		39DA82BA16184456001E7F79 /* KSCrash.m */ = {isa = PBXFileReference; fileEncoding = 4; lastKnownFileType = sourcecode.c.objc; path = KSCrash.m; sourceTree = "<group>"; };
		39DA82BB16184456001E7F79 /* KSCrashAdvanced.h */ = {isa = PBXFileReference; fileEncoding = 4; lastKnownFileType = sourcecode.objj.h; path = KSCrashAdvanced.h; sourceTree = "<group>"; };
		39DA82BC16184456001E7F79 /* KSCrashReportStore.h */ = {isa = PBXFileReference; fileEncoding = 4; lastKnownFileType = sourcecode.objj.h; path = KSCrashReportStore.h; sourceTree = "<group>"; };
		39DA82BD16184456001E7F79 /* KSCrashReportStore.m */ = {isa = PBXFileReference; fileEncoding = 4; lastKnownFileType = sourcecode.c.objc; path = KSCrashReportStore.m; sourceTree = "<group>"; };
		39DA82CB16184487001E7F79 /* KSCrashReportFilterSets.h */ = {isa = PBXFileReference; fileEncoding = 4; lastKnownFileType = sourcecode.objj.h; path = KSCrashReportFilterSets.h; sourceTree = "<group>"; };
		39DA82CC16184487001E7F79 /* KSCrashReportFilterSets.m */ = {isa = PBXFileReference; fileEncoding = 4; lastKnownFileType = sourcecode.c.objc; path = KSCrashReportFilterSets.m; sourceTree = "<group>"; };
		39DA82CD16184487001E7F79 /* KSCrashReportFilter.h */ = {isa = PBXFileReference; fileEncoding = 4; lastKnownFileType = sourcecode.objj.h; path = KSCrashReportFilter.h; sourceTree = "<group>"; };
		39DA82CE16184487001E7F79 /* KSCrashReportFilter.m */ = {isa = PBXFileReference; fileEncoding = 4; lastKnownFileType = sourcecode.c.objc; path = KSCrashReportFilter.m; sourceTree = "<group>"; };
		39DA82CF16184487001E7F79 /* KSCrashReportFilterAlert.h */ = {isa = PBXFileReference; fileEncoding = 4; lastKnownFileType = sourcecode.objj.h; path = KSCrashReportFilterAlert.h; sourceTree = "<group>"; };
		39DA82D016184487001E7F79 /* KSCrashReportFilterAlert.m */ = {isa = PBXFileReference; fileEncoding = 4; lastKnownFileType = sourcecode.c.objc; path = KSCrashReportFilterAlert.m; sourceTree = "<group>"; };
		39DA82D116184487001E7F79 /* KSCrashReportFilterAppleFmt.h */ = {isa = PBXFileReference; fileEncoding = 4; lastKnownFileType = sourcecode.objj.h; path = KSCrashReportFilterAppleFmt.h; sourceTree = "<group>"; };
		39DA82D216184487001E7F79 /* KSCrashReportFilterAppleFmt.m */ = {isa = PBXFileReference; fileEncoding = 4; lastKnownFileType = sourcecode.c.objc; path = KSCrashReportFilterAppleFmt.m; sourceTree = "<group>"; };
		39DA82D316184487001E7F79 /* KSCrashReportFilterBasic.h */ = {isa = PBXFileReference; fileEncoding = 4; lastKnownFileType = sourcecode.objj.h; path = KSCrashReportFilterBasic.h; sourceTree = "<group>"; };
		39DA82D416184487001E7F79 /* KSCrashReportFilterBasic.m */ = {isa = PBXFileReference; fileEncoding = 4; lastKnownFileType = sourcecode.c.objc; path = KSCrashReportFilterBasic.m; sourceTree = "<group>"; };
		39DA82D516184487001E7F79 /* KSCrashReportFilterGZip.h */ = {isa = PBXFileReference; fileEncoding = 4; lastKnownFileType = sourcecode.objj.h; path = KSCrashReportFilterGZip.h; sourceTree = "<group>"; };
		39DA82D616184487001E7F79 /* KSCrashReportFilterGZip.m */ = {isa = PBXFileReference; fileEncoding = 4; lastKnownFileType = sourcecode.c.objc; path = KSCrashReportFilterGZip.m; sourceTree = "<group>"; };
		39DA82D716184487001E7F79 /* KSCrashReportFilterJSON.h */ = {isa = PBXFileReference; fileEncoding = 4; lastKnownFileType = sourcecode.objj.h; path = KSCrashReportFilterJSON.h; sourceTree = "<group>"; };
		39DA82D816184487001E7F79 /* KSCrashReportFilterJSON.m */ = {isa = PBXFileReference; fileEncoding = 4; lastKnownFileType = sourcecode.c.objc; path = KSCrashReportFilterJSON.m; sourceTree = "<group>"; };
		39DA82D916184487001E7F79 /* KSCrashReportSinkConsole.h */ = {isa = PBXFileReference; fileEncoding = 4; lastKnownFileType = sourcecode.objj.h; path = KSCrashReportSinkConsole.h; sourceTree = "<group>"; };
		39DA82DA16184487001E7F79 /* KSCrashReportSinkConsole.m */ = {isa = PBXFileReference; fileEncoding = 4; lastKnownFileType = sourcecode.c.objc; path = KSCrashReportSinkConsole.m; sourceTree = "<group>"; };
		39DA82DB16184487001E7F79 /* KSCrashReportSinkEMail.h */ = {isa = PBXFileReference; fileEncoding = 4; lastKnownFileType = sourcecode.objj.h; path = KSCrashReportSinkEMail.h; sourceTree = "<group>"; };
		39DA82DC16184487001E7F79 /* KSCrashReportSinkEMail.m */ = {isa = PBXFileReference; fileEncoding = 4; lastKnownFileType = sourcecode.c.objc; path = KSCrashReportSinkEMail.m; sourceTree = "<group>"; };
		39DA82DD16184487001E7F79 /* KSCrashReportSinkQuincyHockey.h */ = {isa = PBXFileReference; fileEncoding = 4; lastKnownFileType = sourcecode.c.h; path = KSCrashReportSinkQuincyHockey.h; sourceTree = "<group>"; };
		39DA82DE16184487001E7F79 /* KSCrashReportSinkQuincyHockey.m */ = {isa = PBXFileReference; fileEncoding = 4; lastKnownFileType = sourcecode.c.objc; path = KSCrashReportSinkQuincyHockey.m; sourceTree = "<group>"; };
		39DA82DF16184487001E7F79 /* KSCrashReportSinkStandard.h */ = {isa = PBXFileReference; fileEncoding = 4; lastKnownFileType = sourcecode.objj.h; path = KSCrashReportSinkStandard.h; sourceTree = "<group>"; };
		39DA82E016184487001E7F79 /* KSCrashReportSinkStandard.m */ = {isa = PBXFileReference; fileEncoding = 4; lastKnownFileType = sourcecode.c.objc; path = KSCrashReportSinkStandard.m; sourceTree = "<group>"; };
		39DA830D16184492001E7F79 /* Container+DeepSearch.h */ = {isa = PBXFileReference; fileEncoding = 4; lastKnownFileType = sourcecode.objj.h; path = "Container+DeepSearch.h"; sourceTree = "<group>"; };
		39DA830E16184492001E7F79 /* Container+DeepSearch.m */ = {isa = PBXFileReference; fileEncoding = 4; lastKnownFileType = sourcecode.c.objc; path = "Container+DeepSearch.m"; sourceTree = "<group>"; };
		39DA830F16184492001E7F79 /* KSHTTPMultipartPostBody.h */ = {isa = PBXFileReference; fileEncoding = 4; lastKnownFileType = sourcecode.objj.h; path = KSHTTPMultipartPostBody.h; sourceTree = "<group>"; };
		39DA831016184492001E7F79 /* KSHTTPMultipartPostBody.m */ = {isa = PBXFileReference; fileEncoding = 4; lastKnownFileType = sourcecode.c.objc; path = KSHTTPMultipartPostBody.m; sourceTree = "<group>"; };
		39DA831116184492001E7F79 /* KSHTTPRequestSender.h */ = {isa = PBXFileReference; fileEncoding = 4; lastKnownFileType = sourcecode.objj.h; path = KSHTTPRequestSender.h; sourceTree = "<group>"; };
		39DA831216184492001E7F79 /* KSHTTPRequestSender.m */ = {isa = PBXFileReference; fileEncoding = 4; lastKnownFileType = sourcecode.c.objc; path = KSHTTPRequestSender.m; sourceTree = "<group>"; };
		39DA831316184492001E7F79 /* KSReachabilityKSCrash.h */ = {isa = PBXFileReference; fileEncoding = 4; lastKnownFileType = sourcecode.c.h; path = KSReachabilityKSCrash.h; sourceTree = "<group>"; };
		39DA831416184492001E7F79 /* KSReachabilityKSCrash.m */ = {isa = PBXFileReference; fileEncoding = 4; lastKnownFileType = sourcecode.c.objc; path = KSReachabilityKSCrash.m; sourceTree = "<group>"; };
		39DA831516184492001E7F79 /* KSVarArgs.h */ = {isa = PBXFileReference; fileEncoding = 4; lastKnownFileType = sourcecode.objj.h; path = KSVarArgs.h; sourceTree = "<group>"; };
		39DA831616184492001E7F79 /* NSData+GZip.h */ = {isa = PBXFileReference; fileEncoding = 4; lastKnownFileType = sourcecode.objj.h; path = "NSData+GZip.h"; sourceTree = "<group>"; };
		39DA831716184492001E7F79 /* NSData+GZip.m */ = {isa = PBXFileReference; fileEncoding = 4; lastKnownFileType = sourcecode.c.objc; path = "NSData+GZip.m"; sourceTree = "<group>"; };
		39DA831816184492001E7F79 /* NSMutableData+AppendUTF8.h */ = {isa = PBXFileReference; fileEncoding = 4; lastKnownFileType = sourcecode.objj.h; path = "NSMutableData+AppendUTF8.h"; sourceTree = "<group>"; };
		39DA831916184492001E7F79 /* NSMutableData+AppendUTF8.m */ = {isa = PBXFileReference; fileEncoding = 4; lastKnownFileType = sourcecode.c.objc; path = "NSMutableData+AppendUTF8.m"; sourceTree = "<group>"; };
		39DA8337161844FF001E7F79 /* ARCSafe_MemMgmt.h */ = {isa = PBXFileReference; fileEncoding = 4; lastKnownFileType = sourcecode.objj.h; path = ARCSafe_MemMgmt.h; sourceTree = "<group>"; };
		39DA8338161844FF001E7F79 /* KSArchSpecific.h */ = {isa = PBXFileReference; fileEncoding = 4; lastKnownFileType = sourcecode.objj.h; path = KSArchSpecific.h; sourceTree = "<group>"; };
		39DA8339161844FF001E7F79 /* KSBacktrace_Private.h */ = {isa = PBXFileReference; fileEncoding = 4; lastKnownFileType = sourcecode.objj.h; path = KSBacktrace_Private.h; sourceTree = "<group>"; };
		39DA833A161844FF001E7F79 /* KSBacktrace.c */ = {isa = PBXFileReference; fileEncoding = 4; lastKnownFileType = sourcecode.c.c; path = KSBacktrace.c; sourceTree = "<group>"; };
		39DA833B161844FF001E7F79 /* KSBacktrace.h */ = {isa = PBXFileReference; fileEncoding = 4; lastKnownFileType = sourcecode.objj.h; path = KSBacktrace.h; sourceTree = "<group>"; };
		39DA833C161844FF001E7F79 /* KSFileUtils.c */ = {isa = PBXFileReference; fileEncoding = 4; lastKnownFileType = sourcecode.c.c; path = KSFileUtils.c; sourceTree = "<group>"; };
		39DA833D161844FF001E7F79 /* KSFileUtils.h */ = {isa = PBXFileReference; fileEncoding = 4; lastKnownFileType = sourcecode.objj.h; path = KSFileUtils.h; sourceTree = "<group>"; };
		39DA833E161844FF001E7F79 /* KSJSONCodec.c */ = {isa = PBXFileReference; fileEncoding = 4; lastKnownFileType = sourcecode.c.c; path = KSJSONCodec.c; sourceTree = "<group>"; };
		39DA833F161844FF001E7F79 /* KSJSONCodec.h */ = {isa = PBXFileReference; fileEncoding = 4; lastKnownFileType = sourcecode.objj.h; path = KSJSONCodec.h; sourceTree = "<group>"; };
		39DA8340161844FF001E7F79 /* KSJSONCodecObjC.h */ = {isa = PBXFileReference; fileEncoding = 4; lastKnownFileType = sourcecode.objj.h; path = KSJSONCodecObjC.h; sourceTree = "<group>"; };
		39DA8341161844FF001E7F79 /* KSJSONCodecObjC.m */ = {isa = PBXFileReference; fileEncoding = 4; lastKnownFileType = sourcecode.c.objc; path = KSJSONCodecObjC.m; sourceTree = "<group>"; };
		39DA8343161844FF001E7F79 /* KSLogger.h */ = {isa = PBXFileReference; fileEncoding = 4; lastKnownFileType = sourcecode.objj.h; path = KSLogger.h; sourceTree = "<group>"; };
		39DA8344161844FF001E7F79 /* KSLogger.m */ = {isa = PBXFileReference; fileEncoding = 4; lastKnownFileType = sourcecode.c.objc; path = KSLogger.m; sourceTree = "<group>"; };
		39DA8345161844FF001E7F79 /* KSMach_Arm.c */ = {isa = PBXFileReference; fileEncoding = 4; lastKnownFileType = sourcecode.c.c; path = KSMach_Arm.c; sourceTree = "<group>"; };
		39DA8346161844FF001E7F79 /* KSMach_x86_32.c */ = {isa = PBXFileReference; fileEncoding = 4; lastKnownFileType = sourcecode.c.c; path = KSMach_x86_32.c; sourceTree = "<group>"; };
		39DA8347161844FF001E7F79 /* KSMach_x86_64.c */ = {isa = PBXFileReference; fileEncoding = 4; lastKnownFileType = sourcecode.c.c; path = KSMach_x86_64.c; sourceTree = "<group>"; };
		39DA8348161844FF001E7F79 /* KSMach.c */ = {isa = PBXFileReference; fileEncoding = 4; lastKnownFileType = sourcecode.c.c; path = KSMach.c; sourceTree = "<group>"; };
		39DA8349161844FF001E7F79 /* KSMach.h */ = {isa = PBXFileReference; fileEncoding = 4; lastKnownFileType = sourcecode.objj.h; path = KSMach.h; sourceTree = "<group>"; };
		39DA834A161844FF001E7F79 /* KSObjC.c */ = {isa = PBXFileReference; fileEncoding = 4; lastKnownFileType = sourcecode.c.c; path = KSObjC.c; sourceTree = "<group>"; };
		39DA834B161844FF001E7F79 /* KSObjC.h */ = {isa = PBXFileReference; fileEncoding = 4; lastKnownFileType = sourcecode.objj.h; path = KSObjC.h; sourceTree = "<group>"; };
		39DA834C161844FF001E7F79 /* KSSafeCollections.h */ = {isa = PBXFileReference; fileEncoding = 4; lastKnownFileType = sourcecode.objj.h; path = KSSafeCollections.h; sourceTree = "<group>"; };
		39DA834D161844FF001E7F79 /* KSSafeCollections.m */ = {isa = PBXFileReference; fileEncoding = 4; lastKnownFileType = sourcecode.c.objc; path = KSSafeCollections.m; sourceTree = "<group>"; };
		39DA834E161844FF001E7F79 /* KSSignalInfo.c */ = {isa = PBXFileReference; fileEncoding = 4; lastKnownFileType = sourcecode.c.c; path = KSSignalInfo.c; sourceTree = "<group>"; };
		39DA834F161844FF001E7F79 /* KSSignalInfo.h */ = {isa = PBXFileReference; fileEncoding = 4; lastKnownFileType = sourcecode.objj.h; path = KSSignalInfo.h; sourceTree = "<group>"; };
		39DA8350161844FF001E7F79 /* KSString.c */ = {isa = PBXFileReference; fileEncoding = 4; lastKnownFileType = sourcecode.c.c; path = KSString.c; sourceTree = "<group>"; };
		39DA8351161844FF001E7F79 /* KSString.h */ = {isa = PBXFileReference; fileEncoding = 4; lastKnownFileType = sourcecode.objj.h; path = KSString.h; sourceTree = "<group>"; };
		39DA8352161844FF001E7F79 /* KSSysCtl.c */ = {isa = PBXFileReference; fileEncoding = 4; lastKnownFileType = sourcecode.c.c; path = KSSysCtl.c; sourceTree = "<group>"; };
		39DA8353161844FF001E7F79 /* KSSysCtl.h */ = {isa = PBXFileReference; fileEncoding = 4; lastKnownFileType = sourcecode.objj.h; path = KSSysCtl.h; sourceTree = "<group>"; };
		39DA8354161844FF001E7F79 /* KSZombie.h */ = {isa = PBXFileReference; fileEncoding = 4; lastKnownFileType = sourcecode.objj.h; path = KSZombie.h; sourceTree = "<group>"; };
		39DA8355161844FF001E7F79 /* KSZombie.m */ = {isa = PBXFileReference; fileEncoding = 4; lastKnownFileType = sourcecode.c.objc; path = KSZombie.m; sourceTree = "<group>"; };
		39DA8357161844FF001E7F79 /* RFC3339DateTool.h */ = {isa = PBXFileReference; fileEncoding = 4; lastKnownFileType = sourcecode.objj.h; path = RFC3339DateTool.h; sourceTree = "<group>"; };
		39DA8358161844FF001E7F79 /* RFC3339DateTool.m */ = {isa = PBXFileReference; fileEncoding = 4; lastKnownFileType = sourcecode.c.objc; path = RFC3339DateTool.m; sourceTree = "<group>"; };
		39DA839D1618450A001E7F79 /* KSCrashC.c */ = {isa = PBXFileReference; fileEncoding = 4; lastKnownFileType = sourcecode.c.c; path = KSCrashC.c; sourceTree = "<group>"; };
		39DA839E1618450A001E7F79 /* KSCrashC.h */ = {isa = PBXFileReference; fileEncoding = 4; lastKnownFileType = sourcecode.objj.h; path = KSCrashC.h; sourceTree = "<group>"; };
		39DA839F1618450A001E7F79 /* KSCrashContext.h */ = {isa = PBXFileReference; fileEncoding = 4; lastKnownFileType = sourcecode.objj.h; path = KSCrashContext.h; sourceTree = "<group>"; };
		39DA83A01618450A001E7F79 /* KSCrashReport.c */ = {isa = PBXFileReference; fileEncoding = 4; lastKnownFileType = sourcecode.c.c; path = KSCrashReport.c; sourceTree = "<group>"; };
		39DA83A11618450A001E7F79 /* KSCrashReport.h */ = {isa = PBXFileReference; fileEncoding = 4; lastKnownFileType = sourcecode.objj.h; path = KSCrashReport.h; sourceTree = "<group>"; };
		39DA83A21618450A001E7F79 /* KSCrashReportWriter.h */ = {isa = PBXFileReference; fileEncoding = 4; lastKnownFileType = sourcecode.objj.h; path = KSCrashReportWriter.h; sourceTree = "<group>"; };
		39DA83A31618450A001E7F79 /* KSCrashSentry_MachException.c */ = {isa = PBXFileReference; fileEncoding = 4; lastKnownFileType = sourcecode.c.c; path = KSCrashSentry_MachException.c; sourceTree = "<group>"; };
		39DA83A41618450A001E7F79 /* KSCrashSentry_MachException.h */ = {isa = PBXFileReference; fileEncoding = 4; lastKnownFileType = sourcecode.objj.h; path = KSCrashSentry_MachException.h; sourceTree = "<group>"; };
		39DA83A51618450A001E7F79 /* KSCrashSentry_NSException.h */ = {isa = PBXFileReference; fileEncoding = 4; lastKnownFileType = sourcecode.objj.h; path = KSCrashSentry_NSException.h; sourceTree = "<group>"; };
		39DA83A61618450A001E7F79 /* KSCrashSentry_NSException.m */ = {isa = PBXFileReference; fileEncoding = 4; lastKnownFileType = sourcecode.c.objc; path = KSCrashSentry_NSException.m; sourceTree = "<group>"; };
		39DA83A71618450A001E7F79 /* KSCrashSentry_Private.h */ = {isa = PBXFileReference; fileEncoding = 4; lastKnownFileType = sourcecode.objj.h; path = KSCrashSentry_Private.h; sourceTree = "<group>"; };
		39DA83A81618450A001E7F79 /* KSCrashSentry_Signal.c */ = {isa = PBXFileReference; fileEncoding = 4; lastKnownFileType = sourcecode.c.c; path = KSCrashSentry_Signal.c; sourceTree = "<group>"; };
		39DA83A91618450A001E7F79 /* KSCrashSentry_Signal.h */ = {isa = PBXFileReference; fileEncoding = 4; lastKnownFileType = sourcecode.objj.h; path = KSCrashSentry_Signal.h; sourceTree = "<group>"; };
		39DA83AA1618450A001E7F79 /* KSCrashSentry.c */ = {isa = PBXFileReference; fileEncoding = 4; lastKnownFileType = sourcecode.c.c; path = KSCrashSentry.c; sourceTree = "<group>"; };
		39DA83AB1618450A001E7F79 /* KSCrashSentry.h */ = {isa = PBXFileReference; fileEncoding = 4; lastKnownFileType = sourcecode.objj.h; path = KSCrashSentry.h; sourceTree = "<group>"; };
		39DA83AC1618450A001E7F79 /* KSCrashState.c */ = {isa = PBXFileReference; fileEncoding = 4; lastKnownFileType = sourcecode.c.c; path = KSCrashState.c; sourceTree = "<group>"; };
		39DA83AD1618450A001E7F79 /* KSCrashState.h */ = {isa = PBXFileReference; fileEncoding = 4; lastKnownFileType = sourcecode.objj.h; path = KSCrashState.h; sourceTree = "<group>"; };
		39DA83AE1618450A001E7F79 /* KSSystemInfo.h */ = {isa = PBXFileReference; fileEncoding = 4; lastKnownFileType = sourcecode.objj.h; path = KSSystemInfo.h; sourceTree = "<group>"; };
		39DA83AF1618450A001E7F79 /* KSSystemInfo.m */ = {isa = PBXFileReference; fileEncoding = 4; lastKnownFileType = sourcecode.c.objc; path = KSSystemInfo.m; sourceTree = "<group>"; };
		39DA83B01618450A001E7F79 /* KSSystemInfoC.h */ = {isa = PBXFileReference; fileEncoding = 4; lastKnownFileType = sourcecode.objj.h; path = KSSystemInfoC.h; sourceTree = "<group>"; };
		39DA84211618D02F001E7F79 /* Container+DeepSearch_Tests.m */ = {isa = PBXFileReference; fileEncoding = 4; lastKnownFileType = sourcecode.c.objc; path = "Container+DeepSearch_Tests.m"; sourceTree = "<group>"; };
		39DA84221618D02F001E7F79 /* FileBasedTestCase.h */ = {isa = PBXFileReference; fileEncoding = 4; lastKnownFileType = sourcecode.objj.h; path = FileBasedTestCase.h; sourceTree = "<group>"; };
		39DA84231618D02F001E7F79 /* FileBasedTestCase.m */ = {isa = PBXFileReference; fileEncoding = 4; lastKnownFileType = sourcecode.c.objc; path = FileBasedTestCase.m; sourceTree = "<group>"; };
		39DA84241618D02F001E7F79 /* KSCrashReportConverter_Tests.m */ = {isa = PBXFileReference; fileEncoding = 4; lastKnownFileType = sourcecode.c.objc; path = KSCrashReportConverter_Tests.m; sourceTree = "<group>"; };
		39DA84251618D02F001E7F79 /* KSCrashReportFilter_Tests.m */ = {isa = PBXFileReference; fileEncoding = 4; lastKnownFileType = sourcecode.c.objc; path = KSCrashReportFilter_Tests.m; sourceTree = "<group>"; };
		39DA84261618D02F001E7F79 /* KSCrashReportStore_Tests.m */ = {isa = PBXFileReference; fileEncoding = 4; lastKnownFileType = sourcecode.c.objc; path = KSCrashReportStore_Tests.m; sourceTree = "<group>"; };
		39DA84271618D02F001E7F79 /* KSCrashState_Tests.m */ = {isa = PBXFileReference; fileEncoding = 4; lastKnownFileType = sourcecode.c.objc; path = KSCrashState_Tests.m; sourceTree = "<group>"; };
		39DA84281618D02F001E7F79 /* KSFileUtils_Tests.m */ = {isa = PBXFileReference; fileEncoding = 4; lastKnownFileType = sourcecode.c.objc; path = KSFileUtils_Tests.m; sourceTree = "<group>"; };
		39DA84291618D02F001E7F79 /* KSJSONCodec_Tests.m */ = {isa = PBXFileReference; fileEncoding = 4; lastKnownFileType = sourcecode.c.objc; path = KSJSONCodec_Tests.m; sourceTree = "<group>"; };
		39DA842A1618D02F001E7F79 /* KSMach_Tests.m */ = {isa = PBXFileReference; fileEncoding = 4; lastKnownFileType = sourcecode.c.objc; path = KSMach_Tests.m; sourceTree = "<group>"; };
		39DA842C1618D02F001E7F79 /* KSObjC_Tests.m */ = {isa = PBXFileReference; fileEncoding = 4; lastKnownFileType = sourcecode.c.objc; path = KSObjC_Tests.m; sourceTree = "<group>"; };
		39DA842D1618D02F001E7F79 /* KSSignalInfo_Tests.m */ = {isa = PBXFileReference; fileEncoding = 4; lastKnownFileType = sourcecode.c.objc; path = KSSignalInfo_Tests.m; sourceTree = "<group>"; };
		39DA842E1618D02F001E7F79 /* NSData+Gzip_Tests.m */ = {isa = PBXFileReference; fileEncoding = 4; lastKnownFileType = sourcecode.c.objc; path = "NSData+Gzip_Tests.m"; sourceTree = "<group>"; };
		39DA842F1618D02F001E7F79 /* NSMutableData+AppendUTF8_Tests.m */ = {isa = PBXFileReference; fileEncoding = 4; lastKnownFileType = sourcecode.c.objc; path = "NSMutableData+AppendUTF8_Tests.m"; sourceTree = "<group>"; };
		39DA84301618D02F001E7F79 /* RFC3339DateTool_Tests.m */ = {isa = PBXFileReference; fileEncoding = 4; lastKnownFileType = sourcecode.c.objc; path = RFC3339DateTool_Tests.m; sourceTree = "<group>"; };
		39DA84311618D02F001E7F79 /* SenTestCase+KSCrash.h */ = {isa = PBXFileReference; fileEncoding = 4; lastKnownFileType = sourcecode.objj.h; path = "SenTestCase+KSCrash.h"; sourceTree = "<group>"; };
		39DA84321618D02F001E7F79 /* SenTestCase+KSCrash.m */ = {isa = PBXFileReference; fileEncoding = 4; lastKnownFileType = sourcecode.c.objc; path = "SenTestCase+KSCrash.m"; sourceTree = "<group>"; };
		39DA84451618D201001E7F79 /* MessageUI.framework */ = {isa = PBXFileReference; lastKnownFileType = wrapper.framework; name = MessageUI.framework; path = System/Library/Frameworks/MessageUI.framework; sourceTree = SDKROOT; };
		39DA84471618D20E001E7F79 /* libz.dylib */ = {isa = PBXFileReference; lastKnownFileType = "compiled.mach-o.dylib"; name = libz.dylib; path = usr/lib/libz.dylib; sourceTree = SDKROOT; };
		39DA84491618D223001E7F79 /* CFNetwork.framework */ = {isa = PBXFileReference; lastKnownFileType = wrapper.framework; name = CFNetwork.framework; path = System/Library/Frameworks/CFNetwork.framework; sourceTree = SDKROOT; };
		39DA844B1618D238001E7F79 /* SystemConfiguration.framework */ = {isa = PBXFileReference; lastKnownFileType = wrapper.framework; name = SystemConfiguration.framework; path = System/Library/Frameworks/SystemConfiguration.framework; sourceTree = SDKROOT; };
		39DA84F4161978D7001E7F79 /* NSDictionary+Merge.h */ = {isa = PBXFileReference; fileEncoding = 4; lastKnownFileType = sourcecode.objj.h; path = "NSDictionary+Merge.h"; sourceTree = "<group>"; };
		39DA84F5161978D7001E7F79 /* NSDictionary+Merge.m */ = {isa = PBXFileReference; fileEncoding = 4; lastKnownFileType = sourcecode.c.objc; path = "NSDictionary+Merge.m"; sourceTree = "<group>"; };
		39DA84FB16198753001E7F79 /* NSDictionary+Merge_Tests.m */ = {isa = PBXFileReference; fileEncoding = 4; lastKnownFileType = sourcecode.c.objc; path = "NSDictionary+Merge_Tests.m"; sourceTree = "<group>"; };
		CB05EC5D17623AE30095353E /* KSCrashSentry_CPPException.mm */ = {isa = PBXFileReference; fileEncoding = 4; lastKnownFileType = sourcecode.cpp.objcpp; path = KSCrashSentry_CPPException.mm; sourceTree = "<group>"; };
		CB05EC6117623AFF0095353E /* KSCrashSentry_CPPException.h */ = {isa = PBXFileReference; fileEncoding = 4; lastKnownFileType = sourcecode.c.h; path = KSCrashSentry_CPPException.h; sourceTree = "<group>"; };
		CB0AA0EE167EC43E006EAB99 /* KSCrashLite.framework */ = {isa = PBXFileReference; explicitFileType = wrapper.cfbundle; includeInIndex = 0; path = KSCrashLite.framework; sourceTree = BUILT_PRODUCTS_DIR; };
		CB0AA0F1167EC43E006EAB99 /* KSCrashLite-Info.plist */ = {isa = PBXFileReference; lastKnownFileType = text.plist.xml; path = "KSCrashLite-Info.plist"; sourceTree = "<group>"; };
		CB0AA0F3167EC43E006EAB99 /* en */ = {isa = PBXFileReference; lastKnownFileType = text.plist.strings; name = en; path = en.lproj/InfoPlist.strings; sourceTree = "<group>"; };
		CB0AA0F5167EC43E006EAB99 /* KSCrashLite-Prefix.pch */ = {isa = PBXFileReference; lastKnownFileType = sourcecode.c.h; path = "KSCrashLite-Prefix.pch"; sourceTree = "<group>"; };
		CB117DBE16B4402B00FA3F2A /* KSZombie_Tests.m */ = {isa = PBXFileReference; fileEncoding = 4; lastKnownFileType = sourcecode.c.objc; path = KSZombie_Tests.m; sourceTree = "<group>"; };
		CB117DC116B4465500FA3F2A /* KSSystemInfo_Tests.m */ = {isa = PBXFileReference; fileEncoding = 4; lastKnownFileType = sourcecode.c.objc; path = KSSystemInfo_Tests.m; sourceTree = "<group>"; };
		CB117DC416B4488400FA3F2A /* KSSysCtl_Tests.m */ = {isa = PBXFileReference; fileEncoding = 4; lastKnownFileType = sourcecode.c.objc; path = KSSysCtl_Tests.m; sourceTree = "<group>"; };
		CB117DC716B44FC600FA3F2A /* KSString_Tests.m */ = {isa = PBXFileReference; fileEncoding = 4; lastKnownFileType = sourcecode.c.objc; path = KSString_Tests.m; sourceTree = "<group>"; };
		CB117DCA16B458FC00FA3F2A /* KSSafeCollections_Tests.m */ = {isa = PBXFileReference; fileEncoding = 4; lastKnownFileType = sourcecode.c.objc; path = KSSafeCollections_Tests.m; sourceTree = "<group>"; };
		CB117DCE16B4990B00FA3F2A /* KSLogger_Tests.m */ = {isa = PBXFileReference; fileEncoding = 4; lastKnownFileType = sourcecode.c.objc; path = KSLogger_Tests.m; sourceTree = "<group>"; };
		CB117DD416B4C4C500FA3F2A /* KSCrashSentry_Deadlock_Tests.m */ = {isa = PBXFileReference; fileEncoding = 4; lastKnownFileType = sourcecode.c.objc; path = KSCrashSentry_Deadlock_Tests.m; sourceTree = "<group>"; };
		CB117DD716B4C62000FA3F2A /* KSCrashSentry_NSException_Tests.m */ = {isa = PBXFileReference; fileEncoding = 4; lastKnownFileType = sourcecode.c.objc; path = KSCrashSentry_NSException_Tests.m; sourceTree = "<group>"; };
		CB117DDA16B4C75E00FA3F2A /* KSCrashSentry_Signal_Tests.m */ = {isa = PBXFileReference; fileEncoding = 4; lastKnownFileType = sourcecode.c.objc; path = KSCrashSentry_Signal_Tests.m; sourceTree = "<group>"; };
		CB1B376D16D74F3C00FFFCEA /* KSCString.h */ = {isa = PBXFileReference; fileEncoding = 4; lastKnownFileType = sourcecode.c.h; path = KSCString.h; sourceTree = "<group>"; };
		CB1B376E16D74F3C00FFFCEA /* KSCString.m */ = {isa = PBXFileReference; fileEncoding = 4; lastKnownFileType = sourcecode.c.objc; path = KSCString.m; sourceTree = "<group>"; };
		CB1B378516D820AE00FFFCEA /* KSSingleton.h */ = {isa = PBXFileReference; fileEncoding = 4; lastKnownFileType = sourcecode.c.h; path = KSSingleton.h; sourceTree = "<group>"; };
		CB5A5B3916C6650E00DC1D2D /* NSError+SimpleConstructor.h */ = {isa = PBXFileReference; fileEncoding = 4; lastKnownFileType = sourcecode.c.h; path = "NSError+SimpleConstructor.h"; sourceTree = "<group>"; };
		CB5A5B3A16C6650E00DC1D2D /* NSError+SimpleConstructor.m */ = {isa = PBXFileReference; fileEncoding = 4; lastKnownFileType = sourcecode.c.objc; path = "NSError+SimpleConstructor.m"; sourceTree = "<group>"; };
		CB5A5B4116C718C400DC1D2D /* KSCrashCallCompletion.h */ = {isa = PBXFileReference; fileEncoding = 4; lastKnownFileType = sourcecode.c.h; path = KSCrashCallCompletion.h; sourceTree = "<group>"; };
		CB5A5B4216C718C400DC1D2D /* KSCrashCallCompletion.m */ = {isa = PBXFileReference; fileEncoding = 4; lastKnownFileType = sourcecode.c.objc; path = KSCrashCallCompletion.m; sourceTree = "<group>"; };
		CB5C51771766702000A05F0C /* KSCrashType.h */ = {isa = PBXFileReference; lastKnownFileType = sourcecode.c.h; path = KSCrashType.h; sourceTree = "<group>"; };
		CB5C51871767639400A05F0C /* KSCrashType.c */ = {isa = PBXFileReference; fileEncoding = 4; lastKnownFileType = sourcecode.c.c; path = KSCrashType.c; sourceTree = "<group>"; };
		CB78E8B4169C934100C39B02 /* KSObjCApple.h */ = {isa = PBXFileReference; fileEncoding = 4; lastKnownFileType = sourcecode.c.h; path = KSObjCApple.h; sourceTree = "<group>"; };
		CB78E8B9169C94DA00C39B02 /* KSMachApple.h */ = {isa = PBXFileReference; fileEncoding = 4; lastKnownFileType = sourcecode.c.h; path = KSMachApple.h; sourceTree = "<group>"; };
		CB7C753D16CD5DA200227870 /* KSCrashInstallation+Private.h */ = {isa = PBXFileReference; fileEncoding = 4; lastKnownFileType = sourcecode.c.h; path = "KSCrashInstallation+Private.h"; sourceTree = "<group>"; };
		CB7C754116CD5F5E00227870 /* KSCrashInstallation.h */ = {isa = PBXFileReference; fileEncoding = 4; lastKnownFileType = sourcecode.c.h; path = KSCrashInstallation.h; sourceTree = "<group>"; };
		CB7C754216CD5F5F00227870 /* KSCrashInstallation.m */ = {isa = PBXFileReference; fileEncoding = 4; lastKnownFileType = sourcecode.c.objc; path = KSCrashInstallation.m; sourceTree = "<group>"; };
		CBC74E9D169FD6FC001A688D /* GCDAProfiling.c */ = {isa = PBXFileReference; fileEncoding = 4; lastKnownFileType = sourcecode.c.c; name = GCDAProfiling.c; path = XcodeCoverage/GCDAProfiling.c; sourceTree = SOURCE_ROOT; };
		CBCED884175E565B00BF56F0 /* KSCrashSentry_User.h */ = {isa = PBXFileReference; fileEncoding = 4; lastKnownFileType = sourcecode.c.h; path = KSCrashSentry_User.h; sourceTree = "<group>"; };
		CBCED88C175E567F00BF56F0 /* KSCrashSentry_User.c */ = {isa = PBXFileReference; fileEncoding = 4; lastKnownFileType = sourcecode.c.c; path = KSCrashSentry_User.c; sourceTree = "<group>"; };
		CBD9A64316E3E875007142EE /* KSCrashInstallationEmail_Tests.m */ = {isa = PBXFileReference; fileEncoding = 4; lastKnownFileType = sourcecode.c.objc; path = KSCrashInstallationEmail_Tests.m; sourceTree = "<group>"; };
		CBD9A64616E3EC02007142EE /* KSCrashInstallationQuincyHockey_Tests.m */ = {isa = PBXFileReference; fileEncoding = 4; lastKnownFileType = sourcecode.c.objc; path = KSCrashInstallationQuincyHockey_Tests.m; sourceTree = "<group>"; };
		CBD9A64916E3F424007142EE /* KSCrashInstallationStandard_Tests.m */ = {isa = PBXFileReference; fileEncoding = 4; lastKnownFileType = sourcecode.c.objc; path = KSCrashInstallationStandard_Tests.m; sourceTree = "<group>"; };
		CBE3D8E416C7A61300C4105E /* KSCrashInstallationQuincyHockey.h */ = {isa = PBXFileReference; fileEncoding = 4; lastKnownFileType = sourcecode.c.h; path = KSCrashInstallationQuincyHockey.h; sourceTree = "<group>"; };
		CBE3D8E516C7A61400C4105E /* KSCrashInstallationQuincyHockey.m */ = {isa = PBXFileReference; fileEncoding = 4; lastKnownFileType = sourcecode.c.objc; path = KSCrashInstallationQuincyHockey.m; sourceTree = "<group>"; };
		CBF2D93816DE86B00003AD7E /* KSCrashInstallationEmail.h */ = {isa = PBXFileReference; fileEncoding = 4; lastKnownFileType = sourcecode.c.h; path = KSCrashInstallationEmail.h; sourceTree = "<group>"; };
		CBF2D93916DE86B00003AD7E /* KSCrashInstallationEmail.m */ = {isa = PBXFileReference; fileEncoding = 4; lastKnownFileType = sourcecode.c.objc; path = KSCrashInstallationEmail.m; sourceTree = "<group>"; };
		CBF2D93E16DEDCC10003AD7E /* KSCrashInstallationStandard.h */ = {isa = PBXFileReference; fileEncoding = 4; lastKnownFileType = sourcecode.c.h; path = KSCrashInstallationStandard.h; sourceTree = "<group>"; };
		CBF2D93F16DEDCC10003AD7E /* KSCrashInstallationStandard.m */ = {isa = PBXFileReference; fileEncoding = 4; lastKnownFileType = sourcecode.c.objc; path = KSCrashInstallationStandard.m; sourceTree = "<group>"; };
		CBF2D94516E256270003AD7E /* KSCString_Tests.m */ = {isa = PBXFileReference; fileEncoding = 4; lastKnownFileType = sourcecode.c.objc; path = KSCString_Tests.m; sourceTree = "<group>"; };
		CBF2D94816E25E520003AD7E /* NSError+SimpleConstructor_Tests.m */ = {isa = PBXFileReference; fileEncoding = 4; lastKnownFileType = sourcecode.c.objc; path = "NSError+SimpleConstructor_Tests.m"; sourceTree = "<group>"; };
		CBF2D94B16E260AB0003AD7E /* KSCrashSentry_Tests.m */ = {isa = PBXFileReference; fileEncoding = 4; lastKnownFileType = sourcecode.c.objc; path = KSCrashSentry_Tests.m; sourceTree = "<group>"; };
		CBF2D94E16E27AD90003AD7E /* KSCrashReportFilterJSON_Tests.m */ = {isa = PBXFileReference; fileEncoding = 4; lastKnownFileType = sourcecode.c.objc; path = KSCrashReportFilterJSON_Tests.m; sourceTree = "<group>"; };
		CBF2D95116E27B300003AD7E /* KSCrashReportFilterGZip_Tests.m */ = {isa = PBXFileReference; fileEncoding = 4; lastKnownFileType = sourcecode.c.objc; path = KSCrashReportFilterGZip_Tests.m; sourceTree = "<group>"; };
		CBF2D95416E27BF60003AD7E /* KSCrashReportFilterAlert_Tests.m */ = {isa = PBXFileReference; fileEncoding = 4; lastKnownFileType = sourcecode.c.objc; path = KSCrashReportFilterAlert_Tests.m; sourceTree = "<group>"; };
/* End PBXFileReference section */

/* Begin PBXFrameworksBuildPhase section */
		39DA35AF1618432E009EB332 /* Frameworks */ = {
			isa = PBXFrameworksBuildPhase;
			buildActionMask = 2147483647;
			files = (
			);
			runOnlyForDeploymentPostprocessing = 0;
		};
		39DA35C316184338009EB332 /* Frameworks */ = {
			isa = PBXFrameworksBuildPhase;
			buildActionMask = 2147483647;
			files = (
				39DA35C716184338009EB332 /* Foundation.framework in Frameworks */,
			);
			runOnlyForDeploymentPostprocessing = 0;
		};
		39DA35D016184338009EB332 /* Frameworks */ = {
			isa = PBXFrameworksBuildPhase;
			buildActionMask = 2147483647;
			files = (
				39DA35D916184338009EB332 /* Foundation.framework in Frameworks */,
				39DA84481618D20E001E7F79 /* libz.dylib in Frameworks */,
				39DA84461618D201001E7F79 /* MessageUI.framework in Frameworks */,
				39DA35D616184338009EB332 /* SenTestingKit.framework in Frameworks */,
				39DA844C1618D238001E7F79 /* SystemConfiguration.framework in Frameworks */,
				39DA35D816184338009EB332 /* UIKit.framework in Frameworks */,
				CB775560169F402700EA90A5 /* libKSCrashLib.a in Frameworks */,
			);
			runOnlyForDeploymentPostprocessing = 0;
		};
		CB0AA0E9167EC43E006EAB99 /* Frameworks */ = {
			isa = PBXFrameworksBuildPhase;
			buildActionMask = 2147483647;
			files = (
			);
			runOnlyForDeploymentPostprocessing = 0;
		};
/* End PBXFrameworksBuildPhase section */

/* Begin PBXGroup section */
		39DA35921618430C009EB332 = {
			isa = PBXGroup;
			children = (
				39DA35B51618432E009EB332 /* KSCrash */,
				CB0AA0EF167EC43E006EAB99 /* KSCrashLite */,
				39DA35C816184338009EB332 /* KSCrashLib */,
				39DA35DD16184338009EB332 /* KSCrashTests */,
				39DA359F1618430C009EB332 /* Frameworks */,
				39DA359E1618430C009EB332 /* Products */,
			);
			sourceTree = "<group>";
		};
		39DA359E1618430C009EB332 /* Products */ = {
			isa = PBXGroup;
			children = (
				39DA35B41618432E009EB332 /* KSCrash.framework */,
				39DA35C616184338009EB332 /* libKSCrashLib.a */,
				39DA35D416184338009EB332 /* KSCrashTests.octest */,
				CB0AA0EE167EC43E006EAB99 /* KSCrashLite.framework */,
			);
			name = Products;
			sourceTree = "<group>";
		};
		39DA359F1618430C009EB332 /* Frameworks */ = {
			isa = PBXGroup;
			children = (
				39DA84491618D223001E7F79 /* CFNetwork.framework */,
				39DA35A01618430C009EB332 /* Foundation.framework */,
				39DA84471618D20E001E7F79 /* libz.dylib */,
				39DA84451618D201001E7F79 /* MessageUI.framework */,
				39DA35D516184338009EB332 /* SenTestingKit.framework */,
				39DA844B1618D238001E7F79 /* SystemConfiguration.framework */,
				39DA35D716184338009EB332 /* UIKit.framework */,
			);
			name = Frameworks;
			sourceTree = "<group>";
		};
		39DA35B51618432E009EB332 /* KSCrash */ = {
			isa = PBXGroup;
			children = (
				39DA8335161844E6001E7F79 /* Crash Recording */,
				39DA82C816184469001E7F79 /* Crash Reporting */,
				CB7C754916CD776000227870 /* Installation */,
				39DA82B916184456001E7F79 /* KSCrash.h */,
				39DA82BA16184456001E7F79 /* KSCrash.m */,
				39DA82BB16184456001E7F79 /* KSCrashAdvanced.h */,
				39DA35B61618432E009EB332 /* Supporting Files */,
			);
			path = KSCrash;
			sourceTree = "<group>";
		};
		39DA35B61618432E009EB332 /* Supporting Files */ = {
			isa = PBXGroup;
			children = (
				CBC74E9D169FD6FC001A688D /* GCDAProfiling.c */,
				39DA35B71618432E009EB332 /* KSCrash-Info.plist */,
				39DA35B81618432E009EB332 /* InfoPlist.strings */,
				39DA35BB1618432E009EB332 /* KSCrash-Prefix.pch */,
			);
			name = "Supporting Files";
			sourceTree = "<group>";
		};
		39DA35C816184338009EB332 /* KSCrashLib */ = {
			isa = PBXGroup;
			children = (
				39DA35C916184338009EB332 /* Supporting Files */,
			);
			path = KSCrashLib;
			sourceTree = "<group>";
		};
		39DA35C916184338009EB332 /* Supporting Files */ = {
			isa = PBXGroup;
			children = (
				39DA35CA16184338009EB332 /* KSCrashLib-Prefix.pch */,
			);
			name = "Supporting Files";
			sourceTree = "<group>";
		};
		39DA35DD16184338009EB332 /* KSCrashTests */ = {
			isa = PBXGroup;
			children = (
				39DA84211618D02F001E7F79 /* Container+DeepSearch_Tests.m */,
				39DA84221618D02F001E7F79 /* FileBasedTestCase.h */,
				39DA84231618D02F001E7F79 /* FileBasedTestCase.m */,
				CBD9A64316E3E875007142EE /* KSCrashInstallationEmail_Tests.m */,
				CBD9A64616E3EC02007142EE /* KSCrashInstallationQuincyHockey_Tests.m */,
				CBD9A64916E3F424007142EE /* KSCrashInstallationStandard_Tests.m */,
				21D6639D16F1AD1400654F31 /* KSCrashInstallationVictory_Tests.m */,
				39DA84241618D02F001E7F79 /* KSCrashReportConverter_Tests.m */,
				39DA84251618D02F001E7F79 /* KSCrashReportFilter_Tests.m */,
				CBF2D95416E27BF60003AD7E /* KSCrashReportFilterAlert_Tests.m */,
				CBF2D95116E27B300003AD7E /* KSCrashReportFilterGZip_Tests.m */,
				CBF2D94E16E27AD90003AD7E /* KSCrashReportFilterJSON_Tests.m */,
				39DA84261618D02F001E7F79 /* KSCrashReportStore_Tests.m */,
				CB117DD416B4C4C500FA3F2A /* KSCrashSentry_Deadlock_Tests.m */,
				CB117DD716B4C62000FA3F2A /* KSCrashSentry_NSException_Tests.m */,
				CB117DDA16B4C75E00FA3F2A /* KSCrashSentry_Signal_Tests.m */,
				CBF2D94B16E260AB0003AD7E /* KSCrashSentry_Tests.m */,
				39DA84271618D02F001E7F79 /* KSCrashState_Tests.m */,
				CBF2D94516E256270003AD7E /* KSCString_Tests.m */,
				39DA84281618D02F001E7F79 /* KSFileUtils_Tests.m */,
				39DA84291618D02F001E7F79 /* KSJSONCodec_Tests.m */,
				CB117DCE16B4990B00FA3F2A /* KSLogger_Tests.m */,
				39DA842A1618D02F001E7F79 /* KSMach_Tests.m */,
				39DA842C1618D02F001E7F79 /* KSObjC_Tests.m */,
				CB117DCA16B458FC00FA3F2A /* KSSafeCollections_Tests.m */,
				39DA842D1618D02F001E7F79 /* KSSignalInfo_Tests.m */,
				CB117DC716B44FC600FA3F2A /* KSString_Tests.m */,
				CB117DC416B4488400FA3F2A /* KSSysCtl_Tests.m */,
				CB117DC116B4465500FA3F2A /* KSSystemInfo_Tests.m */,
				CB117DBE16B4402B00FA3F2A /* KSZombie_Tests.m */,
				39DA842E1618D02F001E7F79 /* NSData+Gzip_Tests.m */,
				39DA84FB16198753001E7F79 /* NSDictionary+Merge_Tests.m */,
				CBF2D94816E25E520003AD7E /* NSError+SimpleConstructor_Tests.m */,
				39DA842F1618D02F001E7F79 /* NSMutableData+AppendUTF8_Tests.m */,
				39DA84301618D02F001E7F79 /* RFC3339DateTool_Tests.m */,
				39DA84311618D02F001E7F79 /* SenTestCase+KSCrash.h */,
				39DA84321618D02F001E7F79 /* SenTestCase+KSCrash.m */,
				39DA35DE16184338009EB332 /* Supporting Files */,
			);
			path = KSCrashTests;
			sourceTree = "<group>";
		};
		39DA35DE16184338009EB332 /* Supporting Files */ = {
			isa = PBXGroup;
			children = (
				39DA35DF16184338009EB332 /* KSCrashTests-Info.plist */,
				39DA35E016184338009EB332 /* InfoPlist.strings */,
			);
			name = "Supporting Files";
			sourceTree = "<group>";
		};
		39DA82C816184469001E7F79 /* Crash Reporting */ = {
			isa = PBXGroup;
			children = (
				39DA82CA1618447B001E7F79 /* Filters */,
				394DCC6F164F43C2008A4C50 /* KSCrashDoctor.h */,
				394DCC70164F43C2008A4C50 /* KSCrashDoctor.m */,
				39DA82BC16184456001E7F79 /* KSCrashReportStore.h */,
				39DA82BD16184456001E7F79 /* KSCrashReportStore.m */,
				39DA82C916184476001E7F79 /* Tools */,
			);
			name = "Crash Reporting";
			sourceTree = "<group>";
		};
		39DA82C916184476001E7F79 /* Tools */ = {
			isa = PBXGroup;
			children = (
				39DA830D16184492001E7F79 /* Container+DeepSearch.h */,
				39DA830E16184492001E7F79 /* Container+DeepSearch.m */,
				CB5A5B4116C718C400DC1D2D /* KSCrashCallCompletion.h */,
				CB5A5B4216C718C400DC1D2D /* KSCrashCallCompletion.m */,
				CB1B376D16D74F3C00FFFCEA /* KSCString.h */,
				CB1B376E16D74F3C00FFFCEA /* KSCString.m */,
				39DA830F16184492001E7F79 /* KSHTTPMultipartPostBody.h */,
				39DA831016184492001E7F79 /* KSHTTPMultipartPostBody.m */,
				39DA831116184492001E7F79 /* KSHTTPRequestSender.h */,
				39DA831216184492001E7F79 /* KSHTTPRequestSender.m */,
				39DA831316184492001E7F79 /* KSReachabilityKSCrash.h */,
				39DA831416184492001E7F79 /* KSReachabilityKSCrash.m */,
				CB1B378516D820AE00FFFCEA /* KSSingleton.h */,
				39DA831516184492001E7F79 /* KSVarArgs.h */,
				39DA831616184492001E7F79 /* NSData+GZip.h */,
				39DA831716184492001E7F79 /* NSData+GZip.m */,
				39DA84F4161978D7001E7F79 /* NSDictionary+Merge.h */,
				39DA84F5161978D7001E7F79 /* NSDictionary+Merge.m */,
				CB5A5B3916C6650E00DC1D2D /* NSError+SimpleConstructor.h */,
				CB5A5B3A16C6650E00DC1D2D /* NSError+SimpleConstructor.m */,
				39DA831816184492001E7F79 /* NSMutableData+AppendUTF8.h */,
				39DA831916184492001E7F79 /* NSMutableData+AppendUTF8.m */,
			);
			name = Tools;
			sourceTree = "<group>";
		};
		39DA82CA1618447B001E7F79 /* Filters */ = {
			isa = PBXGroup;
			children = (
				39DA82CD16184487001E7F79 /* KSCrashReportFilter.h */,
				39DA82CE16184487001E7F79 /* KSCrashReportFilter.m */,
				39DA82CF16184487001E7F79 /* KSCrashReportFilterAlert.h */,
				39DA82D016184487001E7F79 /* KSCrashReportFilterAlert.m */,
				39DA82D116184487001E7F79 /* KSCrashReportFilterAppleFmt.h */,
				39DA82D216184487001E7F79 /* KSCrashReportFilterAppleFmt.m */,
				39DA82D316184487001E7F79 /* KSCrashReportFilterBasic.h */,
				39DA82D416184487001E7F79 /* KSCrashReportFilterBasic.m */,
				39DA82D516184487001E7F79 /* KSCrashReportFilterGZip.h */,
				39DA82D616184487001E7F79 /* KSCrashReportFilterGZip.m */,
				39DA82D716184487001E7F79 /* KSCrashReportFilterJSON.h */,
				39DA82D816184487001E7F79 /* KSCrashReportFilterJSON.m */,
				39DA82CB16184487001E7F79 /* KSCrashReportFilterSets.h */,
				39DA82CC16184487001E7F79 /* KSCrashReportFilterSets.m */,
				39DA82D916184487001E7F79 /* KSCrashReportSinkConsole.h */,
				39DA82DA16184487001E7F79 /* KSCrashReportSinkConsole.m */,
				39DA82DB16184487001E7F79 /* KSCrashReportSinkEMail.h */,
				39DA82DC16184487001E7F79 /* KSCrashReportSinkEMail.m */,
				39DA82DD16184487001E7F79 /* KSCrashReportSinkQuincyHockey.h */,
				39DA82DE16184487001E7F79 /* KSCrashReportSinkQuincyHockey.m */,
				39DA82DF16184487001E7F79 /* KSCrashReportSinkStandard.h */,
				39DA82E016184487001E7F79 /* KSCrashReportSinkStandard.m */,
				2122BBCD16F185120056D11C /* KSCrashReportSinkVictory.h */,
				2122BBCE16F185120056D11C /* KSCrashReportSinkVictory.m */,
			);
			name = Filters;
			sourceTree = "<group>";
		};
		39DA8334161844B9001E7F79 /* Sentry */ = {
			isa = PBXGroup;
			children = (
				39DA83AA1618450A001E7F79 /* KSCrashSentry.c */,
				39DA83AB1618450A001E7F79 /* KSCrashSentry.h */,
				CB05EC5D17623AE30095353E /* KSCrashSentry_CPPException.mm */,
				CB05EC6117623AFF0095353E /* KSCrashSentry_CPPException.h */,
				39D329DA16765AD500D989DC /* KSCrashSentry_Deadlock.h */,
				39D329DB16765AD500D989DC /* KSCrashSentry_Deadlock.m */,
				39DA83A31618450A001E7F79 /* KSCrashSentry_MachException.c */,
				39DA83A41618450A001E7F79 /* KSCrashSentry_MachException.h */,
				39DA83A51618450A001E7F79 /* KSCrashSentry_NSException.h */,
				39DA83A61618450A001E7F79 /* KSCrashSentry_NSException.m */,
				39DA83A71618450A001E7F79 /* KSCrashSentry_Private.h */,
				39DA83A81618450A001E7F79 /* KSCrashSentry_Signal.c */,
				39DA83A91618450A001E7F79 /* KSCrashSentry_Signal.h */,
				CBCED88C175E567F00BF56F0 /* KSCrashSentry_User.c */,
				CBCED884175E565B00BF56F0 /* KSCrashSentry_User.h */,
			);
			name = Sentry;
			sourceTree = "<group>";
		};
		39DA8335161844E6001E7F79 /* Crash Recording */ = {
			isa = PBXGroup;
			children = (
				39DA839D1618450A001E7F79 /* KSCrashC.c */,
				39DA839E1618450A001E7F79 /* KSCrashC.h */,
				39DA839F1618450A001E7F79 /* KSCrashContext.h */,
				39DA83A01618450A001E7F79 /* KSCrashReport.c */,
				39DA83A11618450A001E7F79 /* KSCrashReport.h */,
				397A7C86162266480096E287 /* KSCrashReportFields.h */,
				39DA83A21618450A001E7F79 /* KSCrashReportWriter.h */,
				39DA83AC1618450A001E7F79 /* KSCrashState.c */,
				39DA83AD1618450A001E7F79 /* KSCrashState.h */,
				CB5C51871767639400A05F0C /* KSCrashType.c */,
				CB5C51771766702000A05F0C /* KSCrashType.h */,
				39DA83AE1618450A001E7F79 /* KSSystemInfo.h */,
				39DA83AF1618450A001E7F79 /* KSSystemInfo.m */,
				39DA83B01618450A001E7F79 /* KSSystemInfoC.h */,
				39DA8334161844B9001E7F79 /* Sentry */,
				39DA8336161844F1001E7F79 /* Tools */,
			);
			name = "Crash Recording";
			sourceTree = "<group>";
		};
		39DA8336161844F1001E7F79 /* Tools */ = {
			isa = PBXGroup;
			children = (
				39DA8337161844FF001E7F79 /* ARCSafe_MemMgmt.h */,
				39DA8338161844FF001E7F79 /* KSArchSpecific.h */,
				39DA833A161844FF001E7F79 /* KSBacktrace.c */,
				39DA833B161844FF001E7F79 /* KSBacktrace.h */,
				39DA8339161844FF001E7F79 /* KSBacktrace_Private.h */,
				39DA833C161844FF001E7F79 /* KSFileUtils.c */,
				39DA833D161844FF001E7F79 /* KSFileUtils.h */,
				39DA833E161844FF001E7F79 /* KSJSONCodec.c */,
				39DA833F161844FF001E7F79 /* KSJSONCodec.h */,
				39DA8340161844FF001E7F79 /* KSJSONCodecObjC.h */,
				39DA8341161844FF001E7F79 /* KSJSONCodecObjC.m */,
				39DA8343161844FF001E7F79 /* KSLogger.h */,
				39DA8344161844FF001E7F79 /* KSLogger.m */,
				39DA8348161844FF001E7F79 /* KSMach.c */,
				39DA8349161844FF001E7F79 /* KSMach.h */,
				39DA8345161844FF001E7F79 /* KSMach_Arm.c */,
				39DA8346161844FF001E7F79 /* KSMach_x86_32.c */,
				39DA8347161844FF001E7F79 /* KSMach_x86_64.c */,
				CB78E8B9169C94DA00C39B02 /* KSMachApple.h */,
				39DA834A161844FF001E7F79 /* KSObjC.c */,
				39DA834B161844FF001E7F79 /* KSObjC.h */,
				CB78E8B4169C934100C39B02 /* KSObjCApple.h */,
				39DA834C161844FF001E7F79 /* KSSafeCollections.h */,
				39DA834D161844FF001E7F79 /* KSSafeCollections.m */,
				39DA834E161844FF001E7F79 /* KSSignalInfo.c */,
				39DA834F161844FF001E7F79 /* KSSignalInfo.h */,
				39DA8350161844FF001E7F79 /* KSString.c */,
				39DA8351161844FF001E7F79 /* KSString.h */,
				39DA8352161844FF001E7F79 /* KSSysCtl.c */,
				39DA8353161844FF001E7F79 /* KSSysCtl.h */,
				39DA8354161844FF001E7F79 /* KSZombie.h */,
				39DA8355161844FF001E7F79 /* KSZombie.m */,
				39DA8357161844FF001E7F79 /* RFC3339DateTool.h */,
				39DA8358161844FF001E7F79 /* RFC3339DateTool.m */,
			);
			name = Tools;
			sourceTree = "<group>";
		};
		CB0AA0EF167EC43E006EAB99 /* KSCrashLite */ = {
			isa = PBXGroup;
			children = (
				CB0AA0F0167EC43E006EAB99 /* Supporting Files */,
			);
			path = KSCrashLite;
			sourceTree = "<group>";
		};
		CB0AA0F0167EC43E006EAB99 /* Supporting Files */ = {
			isa = PBXGroup;
			children = (
				CB0AA0F1167EC43E006EAB99 /* KSCrashLite-Info.plist */,
				CB0AA0F2167EC43E006EAB99 /* InfoPlist.strings */,
				CB0AA0F5167EC43E006EAB99 /* KSCrashLite-Prefix.pch */,
			);
			name = "Supporting Files";
			sourceTree = "<group>";
		};
		CB7C754916CD776000227870 /* Installation */ = {
			isa = PBXGroup;
			children = (
				CB7C753D16CD5DA200227870 /* KSCrashInstallation+Private.h */,
				CB7C754116CD5F5E00227870 /* KSCrashInstallation.h */,
				CB7C754216CD5F5F00227870 /* KSCrashInstallation.m */,
				CBF2D93816DE86B00003AD7E /* KSCrashInstallationEmail.h */,
				CBF2D93916DE86B00003AD7E /* KSCrashInstallationEmail.m */,
				CBE3D8E416C7A61300C4105E /* KSCrashInstallationQuincyHockey.h */,
				CBE3D8E516C7A61400C4105E /* KSCrashInstallationQuincyHockey.m */,
				CBF2D93E16DEDCC10003AD7E /* KSCrashInstallationStandard.h */,
				CBF2D93F16DEDCC10003AD7E /* KSCrashInstallationStandard.m */,
				2193ACC216F19D690016EA5F /* KSCrashInstallationVictory.h */,
				2193ACC316F19D690016EA5F /* KSCrashInstallationVictory.m */,
			);
			name = Installation;
			sourceTree = "<group>";
		};
/* End PBXGroup section */

/* Begin PBXHeadersBuildPhase section */
		39DA35B01618432E009EB332 /* Headers */ = {
			isa = PBXHeadersBuildPhase;
			buildActionMask = 2147483647;
			files = (
				39DA82BE16184456001E7F79 /* KSCrash.h in Headers */,
				39DA82C216184456001E7F79 /* KSCrashAdvanced.h in Headers */,
				39DA83BB1618450A001E7F79 /* KSCrashReportWriter.h in Headers */,
				39DA82E516184487001E7F79 /* KSCrashReportFilter.h in Headers */,
				2193ACC416F19D690016EA5F /* KSCrashInstallationVictory.h in Headers */,
				39DA82E916184487001E7F79 /* KSCrashReportFilterAlert.h in Headers */,
				39DA82ED16184487001E7F79 /* KSCrashReportFilterAppleFmt.h in Headers */,
				39DA82F116184487001E7F79 /* KSCrashReportFilterBasic.h in Headers */,
				39DA82F516184487001E7F79 /* KSCrashReportFilterGZip.h in Headers */,
				39DA82F916184487001E7F79 /* KSCrashReportFilterJSON.h in Headers */,
				39DA82E116184487001E7F79 /* KSCrashReportFilterSets.h in Headers */,
				39DA82FD16184487001E7F79 /* KSCrashReportSinkConsole.h in Headers */,
				39DA830116184487001E7F79 /* KSCrashReportSinkEMail.h in Headers */,
				39DA830516184487001E7F79 /* KSCrashReportSinkQuincyHockey.h in Headers */,
				39DA830916184487001E7F79 /* KSCrashReportSinkStandard.h in Headers */,
				2122BBCF16F185120056D11C /* KSCrashReportSinkVictory.h in Headers */,
				39DA82C416184456001E7F79 /* KSCrashReportStore.h in Headers */,
				397A7C87162266480096E287 /* KSCrashReportFields.h in Headers */,
				39DA84F6161978D7001E7F79 /* NSDictionary+Merge.h in Headers */,
				39DA8359161844FF001E7F79 /* ARCSafe_MemMgmt.h in Headers */,
				39DA831A16184492001E7F79 /* Container+DeepSearch.h in Headers */,
				39DA836B161844FF001E7F79 /* KSJSONCodecObjC.h in Headers */,
				CB5C51781766711D00A05F0C /* KSCrashType.h in Headers */,
				39DA835B161844FF001E7F79 /* KSArchSpecific.h in Headers */,
				39DA8361161844FF001E7F79 /* KSBacktrace.h in Headers */,
				39DA835D161844FF001E7F79 /* KSBacktrace_Private.h in Headers */,
				39DA83B31618450A001E7F79 /* KSCrashC.h in Headers */,
				39DA83B51618450A001E7F79 /* KSCrashContext.h in Headers */,
				39DA83B91618450A001E7F79 /* KSCrashReport.h in Headers */,
				39D329DC16765AD500D989DC /* KSCrashSentry_Deadlock.h in Headers */,
				39DA83BF1618450A001E7F79 /* KSCrashSentry_MachException.h in Headers */,
				39DA83C11618450A001E7F79 /* KSCrashSentry_NSException.h in Headers */,
				39DA83C51618450A001E7F79 /* KSCrashSentry_Private.h in Headers */,
				39DA83C91618450A001E7F79 /* KSCrashSentry_Signal.h in Headers */,
				39DA83CD1618450A001E7F79 /* KSCrashSentry.h in Headers */,
				39DA83D11618450A001E7F79 /* KSCrashState.h in Headers */,
				39DA8365161844FF001E7F79 /* KSFileUtils.h in Headers */,
				39DA8369161844FF001E7F79 /* KSJSONCodec.h in Headers */,
				39DA831E16184492001E7F79 /* KSHTTPMultipartPostBody.h in Headers */,
				39DA832216184492001E7F79 /* KSHTTPRequestSender.h in Headers */,
				39DA8371161844FF001E7F79 /* KSLogger.h in Headers */,
				39DA837D161844FF001E7F79 /* KSMach.h in Headers */,
				39DA8381161844FF001E7F79 /* KSObjC.h in Headers */,
				39DA832616184492001E7F79 /* KSReachabilityKSCrash.h in Headers */,
				39DA8383161844FF001E7F79 /* KSSafeCollections.h in Headers */,
				39DA8389161844FF001E7F79 /* KSSignalInfo.h in Headers */,
				39DA838D161844FF001E7F79 /* KSString.h in Headers */,
				39DA8391161844FF001E7F79 /* KSSysCtl.h in Headers */,
				39DA83D31618450A001E7F79 /* KSSystemInfo.h in Headers */,
				39DA83D71618450A001E7F79 /* KSSystemInfoC.h in Headers */,
				39DA832A16184492001E7F79 /* KSVarArgs.h in Headers */,
				39DA8393161844FF001E7F79 /* KSZombie.h in Headers */,
				39DA832C16184492001E7F79 /* NSData+GZip.h in Headers */,
				39DA833016184492001E7F79 /* NSMutableData+AppendUTF8.h in Headers */,
				39DA8399161844FF001E7F79 /* RFC3339DateTool.h in Headers */,
				394DCC71164F43C2008A4C50 /* KSCrashDoctor.h in Headers */,
				CB78E8B5169C934100C39B02 /* KSObjCApple.h in Headers */,
				CB78E8BA169C94DB00C39B02 /* KSMachApple.h in Headers */,
				CB5A5B3B16C6650E00DC1D2D /* NSError+SimpleConstructor.h in Headers */,
				CB5A5B4316C718C500DC1D2D /* KSCrashCallCompletion.h in Headers */,
				CBE3D8E616C7A61400C4105E /* KSCrashInstallationQuincyHockey.h in Headers */,
				CB7C753E16CD5DA200227870 /* KSCrashInstallation+Private.h in Headers */,
				CB7C754316CD5F5F00227870 /* KSCrashInstallation.h in Headers */,
				CB1B376F16D74F3C00FFFCEA /* KSCString.h in Headers */,
				CB1B378616D820AE00FFFCEA /* KSSingleton.h in Headers */,
				CBF2D93A16DE86B00003AD7E /* KSCrashInstallationEmail.h in Headers */,
				CBF2D94016DEDCC10003AD7E /* KSCrashInstallationStandard.h in Headers */,
				CBCED885175E565B00BF56F0 /* KSCrashSentry_User.h in Headers */,
				CB05EC6217623AFF0095353E /* KSCrashSentry_CPPException.h in Headers */,
			);
			runOnlyForDeploymentPostprocessing = 0;
		};
		39DA841F1618CCEC001E7F79 /* Headers */ = {
			isa = PBXHeadersBuildPhase;
			buildActionMask = 2147483647;
			files = (
				39DA82BF16184456001E7F79 /* KSCrash.h in Headers */,
				2193ACC516F19D690016EA5F /* KSCrashInstallationVictory.h in Headers */,
				39DA82C316184456001E7F79 /* KSCrashAdvanced.h in Headers */,
				39DA83BC1618450A001E7F79 /* KSCrashReportWriter.h in Headers */,
				39DA82E616184487001E7F79 /* KSCrashReportFilter.h in Headers */,
				39DA82EA16184487001E7F79 /* KSCrashReportFilterAlert.h in Headers */,
				39DA82EE16184487001E7F79 /* KSCrashReportFilterAppleFmt.h in Headers */,
				39DA82F216184487001E7F79 /* KSCrashReportFilterBasic.h in Headers */,
				39DA82F616184487001E7F79 /* KSCrashReportFilterGZip.h in Headers */,
				39DA82FA16184487001E7F79 /* KSCrashReportFilterJSON.h in Headers */,
				39DA82E216184487001E7F79 /* KSCrashReportFilterSets.h in Headers */,
				39DA82FE16184487001E7F79 /* KSCrashReportSinkConsole.h in Headers */,
				39DA830216184487001E7F79 /* KSCrashReportSinkEMail.h in Headers */,
				39DA830616184487001E7F79 /* KSCrashReportSinkQuincyHockey.h in Headers */,
				39DA830A16184487001E7F79 /* KSCrashReportSinkStandard.h in Headers */,
<<<<<<< HEAD
				2122BBD016F185120056D11C /* KSCrashReportSinkTakanashi.h in Headers */,
				CB5C517A1766714A00A05F0C /* KSCrashType.h in Headers */,
=======
				2122BBD016F185120056D11C /* KSCrashReportSinkVictory.h in Headers */,
>>>>>>> 533779d3
				39DA836C161844FF001E7F79 /* KSJSONCodecObjC.h in Headers */,
				397A7C88162266480096E287 /* KSCrashReportFields.h in Headers */,
				39DA835A161844FF001E7F79 /* ARCSafe_MemMgmt.h in Headers */,
				39DA831B16184492001E7F79 /* Container+DeepSearch.h in Headers */,
				39DA835C161844FF001E7F79 /* KSArchSpecific.h in Headers */,
				39DA8362161844FF001E7F79 /* KSBacktrace.h in Headers */,
				39DA835E161844FF001E7F79 /* KSBacktrace_Private.h in Headers */,
				39DA83B41618450A001E7F79 /* KSCrashC.h in Headers */,
				39DA83B61618450A001E7F79 /* KSCrashContext.h in Headers */,
				39DA83BA1618450A001E7F79 /* KSCrashReport.h in Headers */,
				39DA82C516184456001E7F79 /* KSCrashReportStore.h in Headers */,
				39D329DD16765AD500D989DC /* KSCrashSentry_Deadlock.h in Headers */,
				39DA83C01618450A001E7F79 /* KSCrashSentry_MachException.h in Headers */,
				39DA83C21618450A001E7F79 /* KSCrashSentry_NSException.h in Headers */,
				39DA83C61618450A001E7F79 /* KSCrashSentry_Private.h in Headers */,
				39DA83CA1618450A001E7F79 /* KSCrashSentry_Signal.h in Headers */,
				39DA83CE1618450A001E7F79 /* KSCrashSentry.h in Headers */,
				39DA83D21618450A001E7F79 /* KSCrashState.h in Headers */,
				39DA8366161844FF001E7F79 /* KSFileUtils.h in Headers */,
				39DA831F16184492001E7F79 /* KSHTTPMultipartPostBody.h in Headers */,
				39DA832316184492001E7F79 /* KSHTTPRequestSender.h in Headers */,
				39DA836A161844FF001E7F79 /* KSJSONCodec.h in Headers */,
				39DA8372161844FF001E7F79 /* KSLogger.h in Headers */,
				39DA837E161844FF001E7F79 /* KSMach.h in Headers */,
				39DA8382161844FF001E7F79 /* KSObjC.h in Headers */,
				39DA832716184492001E7F79 /* KSReachabilityKSCrash.h in Headers */,
				39DA8384161844FF001E7F79 /* KSSafeCollections.h in Headers */,
				39DA838A161844FF001E7F79 /* KSSignalInfo.h in Headers */,
				39DA838E161844FF001E7F79 /* KSString.h in Headers */,
				39DA8392161844FF001E7F79 /* KSSysCtl.h in Headers */,
				39DA83D41618450A001E7F79 /* KSSystemInfo.h in Headers */,
				39DA83D81618450A001E7F79 /* KSSystemInfoC.h in Headers */,
				39DA832B16184492001E7F79 /* KSVarArgs.h in Headers */,
				39DA8394161844FF001E7F79 /* KSZombie.h in Headers */,
				39DA832D16184492001E7F79 /* NSData+GZip.h in Headers */,
				39DA833116184492001E7F79 /* NSMutableData+AppendUTF8.h in Headers */,
				39DA839A161844FF001E7F79 /* RFC3339DateTool.h in Headers */,
				394DCC73164F547E008A4C50 /* KSCrashDoctor.h in Headers */,
				CB78E8B7169C934100C39B02 /* KSObjCApple.h in Headers */,
				CB78E8BC169C94DB00C39B02 /* KSMachApple.h in Headers */,
				CB5A5B3D16C6650E00DC1D2D /* NSError+SimpleConstructor.h in Headers */,
				CB5A5B4516C718C500DC1D2D /* KSCrashCallCompletion.h in Headers */,
				CB5A5B4916C7589400DC1D2D /* NSDictionary+Merge.h in Headers */,
				CBE3D8E716C7A61400C4105E /* KSCrashInstallationQuincyHockey.h in Headers */,
				CB7C754016CD5DA200227870 /* KSCrashInstallation+Private.h in Headers */,
				CB7C754516CD5F5F00227870 /* KSCrashInstallation.h in Headers */,
				CB1B377116D74F3C00FFFCEA /* KSCString.h in Headers */,
				CB1B378816D820AE00FFFCEA /* KSSingleton.h in Headers */,
				CBF2D93B16DE86B00003AD7E /* KSCrashInstallationEmail.h in Headers */,
				CBF2D94116DEDCC10003AD7E /* KSCrashInstallationStandard.h in Headers */,
				CBCED887175E565B00BF56F0 /* KSCrashSentry_User.h in Headers */,
				CB05EC6417623AFF0095353E /* KSCrashSentry_CPPException.h in Headers */,
			);
			runOnlyForDeploymentPostprocessing = 0;
		};
		CB0AA0EA167EC43E006EAB99 /* Headers */ = {
			isa = PBXHeadersBuildPhase;
			buildActionMask = 2147483647;
			files = (
				CB0AA156167EC4B5006EAB99 /* KSCrash.h in Headers */,
				CB0AA158167EC4B5006EAB99 /* KSCrashAdvanced.h in Headers */,
				CB0AA103167EC460006EAB99 /* KSCrashReportWriter.h in Headers */,
				CB0AA139167EC480006EAB99 /* KSCrashReportFilter.h in Headers */,
				CB0AA13D167EC480006EAB99 /* KSCrashReportFilterAlert.h in Headers */,
				CB0AA13F167EC480006EAB99 /* KSCrashReportFilterAppleFmt.h in Headers */,
				CB0AA141167EC480006EAB99 /* KSCrashReportFilterBasic.h in Headers */,
				CB0AA143167EC485006EAB99 /* KSCrashReportFilterJSON.h in Headers */,
				CB0AA145167EC485006EAB99 /* KSCrashReportSinkConsole.h in Headers */,
				CB5C51791766713000A05F0C /* KSCrashType.h in Headers */,
				CB0AA11D167EC470006EAB99 /* KSJSONCodecObjC.h in Headers */,
				CB0AA0FE167EC460006EAB99 /* KSCrashC.h in Headers */,
				CB0AA0FF167EC460006EAB99 /* KSCrashContext.h in Headers */,
				CB0AA101167EC460006EAB99 /* KSCrashReport.h in Headers */,
				CB0AA102167EC460006EAB99 /* KSCrashReportFields.h in Headers */,
				CB0AA105167EC460006EAB99 /* KSCrashState.h in Headers */,
				CB0AA106167EC460006EAB99 /* KSSystemInfo.h in Headers */,
				CB0AA108167EC460006EAB99 /* KSSystemInfoC.h in Headers */,
				CB0AA10A167EC465006EAB99 /* KSCrashSentry.h in Headers */,
				CB0AA10B167EC465006EAB99 /* KSCrashSentry_Deadlock.h in Headers */,
				CB0AA10D167EC465006EAB99 /* KSCrashSentry_Private.h in Headers */,
				CB0AA10F167EC465006EAB99 /* KSCrashSentry_MachException.h in Headers */,
				CB0AA110167EC465006EAB99 /* KSCrashSentry_NSException.h in Headers */,
				CB0AA113167EC465006EAB99 /* KSCrashSentry_Signal.h in Headers */,
				CB0AA114167EC470006EAB99 /* ARCSafe_MemMgmt.h in Headers */,
				CB0AA115167EC470006EAB99 /* KSArchSpecific.h in Headers */,
				CB0AA116167EC470006EAB99 /* KSBacktrace_Private.h in Headers */,
				CB0AA118167EC470006EAB99 /* KSBacktrace.h in Headers */,
				CB0AA11A167EC470006EAB99 /* KSFileUtils.h in Headers */,
				CB0AA11C167EC470006EAB99 /* KSJSONCodec.h in Headers */,
				CB0AA11F167EC470006EAB99 /* KSLogger.h in Headers */,
				CB0AA125167EC470006EAB99 /* KSMach.h in Headers */,
				CB0AA127167EC470006EAB99 /* KSObjC.h in Headers */,
				CB0AA128167EC470006EAB99 /* KSSafeCollections.h in Headers */,
				CB0AA12B167EC470006EAB99 /* KSSignalInfo.h in Headers */,
				CB0AA12D167EC470006EAB99 /* KSString.h in Headers */,
				CB0AA12F167EC470006EAB99 /* KSSysCtl.h in Headers */,
				CB0AA130167EC470006EAB99 /* KSZombie.h in Headers */,
				CB0AA133167EC470006EAB99 /* RFC3339DateTool.h in Headers */,
				CB0AA135167EC477006EAB99 /* KSCrashDoctor.h in Headers */,
				CB0AA137167EC477006EAB99 /* KSCrashReportStore.h in Headers */,
				CB0AA149167EC4AD006EAB99 /* Container+DeepSearch.h in Headers */,
				CB0AA14B167EC4AD006EAB99 /* KSHTTPMultipartPostBody.h in Headers */,
				CB0AA14D167EC4AD006EAB99 /* KSHTTPRequestSender.h in Headers */,
				CB0AA14F167EC4AD006EAB99 /* KSReachabilityKSCrash.h in Headers */,
				CB0AA151167EC4AD006EAB99 /* KSVarArgs.h in Headers */,
				CB0AA152167EC4B1006EAB99 /* NSDictionary+Merge.h in Headers */,
				CB0AA154167EC4B1006EAB99 /* NSMutableData+AppendUTF8.h in Headers */,
				CB78E8B6169C934100C39B02 /* KSObjCApple.h in Headers */,
				CB78E8BB169C94DB00C39B02 /* KSMachApple.h in Headers */,
				CB5A5B3C16C6650E00DC1D2D /* NSError+SimpleConstructor.h in Headers */,
				CB5A5B4416C718C500DC1D2D /* KSCrashCallCompletion.h in Headers */,
				CB7C753F16CD5DA200227870 /* KSCrashInstallation+Private.h in Headers */,
				CB7C754416CD5F5F00227870 /* KSCrashInstallation.h in Headers */,
				CB1B377016D74F3C00FFFCEA /* KSCString.h in Headers */,
				CB1B378716D820AE00FFFCEA /* KSSingleton.h in Headers */,
				CBCED886175E565B00BF56F0 /* KSCrashSentry_User.h in Headers */,
				CB05EC6317623AFF0095353E /* KSCrashSentry_CPPException.h in Headers */,
			);
			runOnlyForDeploymentPostprocessing = 0;
		};
/* End PBXHeadersBuildPhase section */

/* Begin PBXNativeTarget section */
		39DA35B31618432E009EB332 /* KSCrash */ = {
			isa = PBXNativeTarget;
			buildConfigurationList = 39DA35BF1618432E009EB332 /* Build configuration list for PBXNativeTarget "KSCrash" */;
			buildPhases = (
				39DA35AE1618432E009EB332 /* Sources */,
				39DA35AF1618432E009EB332 /* Frameworks */,
				39DA35B01618432E009EB332 /* Headers */,
				39DA35B11618432E009EB332 /* Resources */,
				39DA35B21618432E009EB332 /* ShellScript */,
			);
			buildRules = (
			);
			dependencies = (
			);
			name = KSCrash;
			productName = KSCrash;
			productReference = 39DA35B41618432E009EB332 /* KSCrash.framework */;
			productType = "com.apple.product-type.bundle";
		};
		39DA35C516184338009EB332 /* KSCrashLib */ = {
			isa = PBXNativeTarget;
			buildConfigurationList = 39DA35E616184338009EB332 /* Build configuration list for PBXNativeTarget "KSCrashLib" */;
			buildPhases = (
				39DA35C216184338009EB332 /* Sources */,
				39DA35C316184338009EB332 /* Frameworks */,
				39DA841F1618CCEC001E7F79 /* Headers */,
				39DA35C416184338009EB332 /* CopyFiles */,
				CB775561169F40BD00EA90A5 /* ShellScript */,
			);
			buildRules = (
			);
			dependencies = (
			);
			name = KSCrashLib;
			productName = KSCrashLib;
			productReference = 39DA35C616184338009EB332 /* libKSCrashLib.a */;
			productType = "com.apple.product-type.library.static";
		};
		39DA35D316184338009EB332 /* KSCrashTests */ = {
			isa = PBXNativeTarget;
			buildConfigurationList = 39DA35E916184338009EB332 /* Build configuration list for PBXNativeTarget "KSCrashTests" */;
			buildPhases = (
				39DA35CF16184338009EB332 /* Sources */,
				39DA35D016184338009EB332 /* Frameworks */,
				39DA35D116184338009EB332 /* Resources */,
				39DA35D216184338009EB332 /* ShellScript */,
			);
			buildRules = (
			);
			dependencies = (
				39DA844E1618D2F5001E7F79 /* PBXTargetDependency */,
				39DA35DB16184338009EB332 /* PBXTargetDependency */,
			);
			name = KSCrashTests;
			productName = KSCrashLibTests;
			productReference = 39DA35D416184338009EB332 /* KSCrashTests.octest */;
			productType = "com.apple.product-type.bundle";
		};
		CB0AA0ED167EC43E006EAB99 /* KSCrashLite */ = {
			isa = PBXNativeTarget;
			buildConfigurationList = CB0AA0FB167EC43E006EAB99 /* Build configuration list for PBXNativeTarget "KSCrashLite" */;
			buildPhases = (
				CB0AA0E8167EC43E006EAB99 /* Sources */,
				CB0AA0E9167EC43E006EAB99 /* Frameworks */,
				CB0AA0EA167EC43E006EAB99 /* Headers */,
				CB0AA0EB167EC43E006EAB99 /* Resources */,
				CB0AA0EC167EC43E006EAB99 /* ShellScript */,
			);
			buildRules = (
			);
			dependencies = (
			);
			name = KSCrashLite;
			productName = KSCrashLite;
			productReference = CB0AA0EE167EC43E006EAB99 /* KSCrashLite.framework */;
			productType = "com.apple.product-type.bundle";
		};
/* End PBXNativeTarget section */

/* Begin PBXProject section */
		39DA35941618430C009EB332 /* Project object */ = {
			isa = PBXProject;
			attributes = {
				LastUpgradeCheck = 0460;
				ORGANIZATIONNAME = "Karl Stenerud";
			};
			buildConfigurationList = 39DA35971618430C009EB332 /* Build configuration list for PBXProject "KSCrash" */;
			compatibilityVersion = "Xcode 3.2";
			developmentRegion = English;
			hasScannedForEncodings = 0;
			knownRegions = (
				en,
			);
			mainGroup = 39DA35921618430C009EB332;
			productRefGroup = 39DA359E1618430C009EB332 /* Products */;
			projectDirPath = "";
			projectRoot = "";
			targets = (
				39DA35B31618432E009EB332 /* KSCrash */,
				CB0AA0ED167EC43E006EAB99 /* KSCrashLite */,
				39DA35C516184338009EB332 /* KSCrashLib */,
				39DA35D316184338009EB332 /* KSCrashTests */,
			);
		};
/* End PBXProject section */

/* Begin PBXResourcesBuildPhase section */
		39DA35B11618432E009EB332 /* Resources */ = {
			isa = PBXResourcesBuildPhase;
			buildActionMask = 2147483647;
			files = (
				39DA35BA1618432E009EB332 /* InfoPlist.strings in Resources */,
			);
			runOnlyForDeploymentPostprocessing = 0;
		};
		39DA35D116184338009EB332 /* Resources */ = {
			isa = PBXResourcesBuildPhase;
			buildActionMask = 2147483647;
			files = (
				39DA35E216184338009EB332 /* InfoPlist.strings in Resources */,
			);
			runOnlyForDeploymentPostprocessing = 0;
		};
		CB0AA0EB167EC43E006EAB99 /* Resources */ = {
			isa = PBXResourcesBuildPhase;
			buildActionMask = 2147483647;
			files = (
				CB0AA0F4167EC43E006EAB99 /* InfoPlist.strings in Resources */,
			);
			runOnlyForDeploymentPostprocessing = 0;
		};
/* End PBXResourcesBuildPhase section */

/* Begin PBXShellScriptBuildPhase section */
		39DA35B21618432E009EB332 /* ShellScript */ = {
			isa = PBXShellScriptBuildPhase;
			buildActionMask = 2147483647;
			files = (
			);
			inputPaths = (
			);
			outputPaths = (
			);
			runOnlyForDeploymentPostprocessing = 0;
			shellPath = /usr/bin/python;
			shellScript = "# TAG: BUILD SCRIPT (do not remove this comment)\n# Build script generated using https://github.com/kstenerud/iOS-Universal-Framework Mk 8 (beta 2012-06-16)\nimport logging\n\n\n##############################################################################\n#\n# Configuration\n#\n##############################################################################\n\n# Select which kind of framework to build.\n#\n# Note: Due to issues with Xcode's build process, if you select\n#       'embeddedframework', it will still show the regular framework\n#       (as a symlink) along side of the embedded framework. Be sure to\n#       instruct your users to copy/move the embedded framework in this case!\n#\n# If your framework contains resources such as images, nibs, momds, plists,\n# zipfiles and such, choose 'embeddedframework'.\n#\n# If your framework contains no resources, choose 'framework'.\n#\nconfig_framework_type = 'framework'\n#config_framework_type = 'embeddedframework'\n\n# Open the build directory in Finder when the universal framework is\n# successfully built.\n#\n# This value can be overridden by setting the UFW_OPEN_BUILD_DIR env variable\n# to True or False.\n#\n# Recommended setting: True\n#\nconfig_open_build_dir = True\n\n# If true, ensures that all public headers are stored in the framework under\n# the same directory hierarchy as they were in the source tree.\n#\n# Xcode by default places all headers at the same top level, but every other\n# build tool in the known universe preserves directory structure. For simple\n# libraries it doesn't really matter much, but for ports of existing software\n# packages or for bigger libraries, it makes sense to have more structure.\n#\n# The default is set to \"False\" since that's what most Xcode users are used to.\n#\n# Recommended setting: True for deep hierarchy projects, False otherwise.\n#\nconfig_deep_header_hierarchy = False\n\n# Specify where the top of the public header hierarchy is. This path is\n# relative to the project's dir (PROJECT_DIR). You can reference environment\n# variables using templating syntax (e.g. \"${TARGET_NAME}/Some/Subdir\")\n#\n# NOTE: Only used if config_deep_header_hierarchy is True.\n#\n# If this is set to None, the script will attempt to figure out for itself\n# where the top of the header hierarchy is by looking for common path prefixes\n# in the public header files. This process can fail if:\n# - You only have one public header file.\n# - Your source header files don't all have a common root.\n#\n# A common approach is to use \"${TARGET_NAME}\", working under the assumption\n# that all of your header files share the common root of a directory under\n# your project with the same name as your target (which is the Xcode default).\n#\n# Recommended setting: \"${TARGET_NAME}\"\n#\nconfig_deep_header_top = \"${TARGET_NAME}\"\n\n# Warn when \"DerivedData\" is detected in any of the header, library, or\n# framework search paths. In almost all cases, references to directories under\n# DerivedData are added as a result of an Xcode bug and must be manually\n# removed.\n#\n# Recommended setting: True\n#\nconfig_warn_derived_data = True\n\n# Warn if no headers were marked public in this framework.\n#\n# Recommended setting: True\n#\nconfig_warn_no_public_headers = True\n\n# Cause the build to fail if any warnings are issued.\n#\n# Recommended setting: True\n#\nconfig_fail_on_warnings = True\n\n# Minimum log level\n#\n# Recommended setting: logging.INFO\n#\nconfig_log_level = logging.INFO\n\n\n##############################################################################\n#\n# Don't touch anything below here unless you know what you're doing.\n#\n##############################################################################\n\nimport collections\nimport json\nimport os\nimport re\nimport shlex\nimport shutil\nimport string\nimport subprocess\nimport sys\nimport time\nimport traceback\n\n\n##############################################################################\n#\n# Globals\n#\n##############################################################################\n\nlog = logging.getLogger('UFW')\n\nissued_warnings = False\n\n\n##############################################################################\n#\n# Classes\n#\n##############################################################################\n\n# Allows the slave build to communicate with the master build.\n#\nclass BuildState:\n\n    def __init__(self):\n        self.reload()\n\n    def reset(self):\n        self.slave_platform = None\n        self.slave_architectures = []\n        self.slave_linked_archive_paths = []\n        self.slave_built_fw_path = None\n        self.slave_built_embedded_fw_path = None\n\n    def set_slave_properties(self, architectures,\n                             linked_archive_paths,\n                             built_fw_path,\n                             built_embedded_fw_path):\n        self.slave_platform = os.environ['PLATFORM_NAME']\n        self.slave_architectures = architectures\n        self.slave_linked_archive_paths = linked_archive_paths\n        self.slave_built_fw_path = built_fw_path\n        self.slave_built_embedded_fw_path = built_embedded_fw_path\n\n    def get_save_path(self):\n        return os.path.join(os.environ['PROJECT_TEMP_DIR'], \"ufw_build_state.json\")\n\n    def persist(self):\n        filename = self.get_save_path()\n        parent = os.path.dirname(filename)\n        if not os.path.isdir(parent):\n            os.makedirs(parent)\n        with open(filename, \"w\") as f:\n            f.write(json.dumps(self.__dict__))\n\n    def reload(self):\n        self.reset()\n        filename = self.get_save_path()\n        if os.path.exists(filename):\n            with open(filename, \"r\") as f:\n                new_dict = json.loads(f.read())\n                if new_dict is not None:\n                    self.__dict__ = dict(self.__dict__.items() + new_dict.items())\n\n\n# Holds information about the current project and build environment.\n#\nclass Project:\n\n    def __init__(self, filename):\n        sourcecode_types = ['sourcecode.c.c',\n                            'sourcecode.c.objc',\n                            'sourcecode.cpp.cpp',\n                            'sourcecode.cpp.objcpp',\n                            'sourcecode.asm.asm',\n                            'sourcecode.asm.llvm',\n                            'sourcecode.nasm']\n\n        self.build_state = BuildState()\n        self.project_data = self.load_from_file(filename)\n        self.target = filter(lambda x: x['name'] == os.environ['TARGET_NAME'], self.project_data['targets'])[0]\n        self.public_headers = self.get_build_phase_files('PBXHeadersBuildPhase', lambda x: x.get('settings', False) and x['settings'].get('ATTRIBUTES', False) and 'Public' in x['settings']['ATTRIBUTES'])\n        self.static_libraries = self.get_build_phase_files('PBXFrameworksBuildPhase', lambda x: x['fileRef']['fileType'] == 'archive.ar' and x['fileRef']['sourceTree'] not in ['DEVELOPER_DIR', 'SDKROOT'])\n        self.static_frameworks = self.get_build_phase_files('PBXFrameworksBuildPhase', lambda x: x['fileRef']['fileType'] == 'wrapper.framework' and x['fileRef']['sourceTree'] not in ['DEVELOPER_DIR', 'SDKROOT'])\n        self.compilable_sources = self.get_build_phase_files('PBXSourcesBuildPhase', lambda x: x['fileRef']['fileType'] in sourcecode_types)\n        self.header_paths = [os.path.join(*x['pathComponents']) for x in self.public_headers]\n\n        self.headers_dir = os.path.join(os.environ['TARGET_BUILD_DIR'], os.environ['CONTENTS_FOLDER_PATH'], 'Headers')\n        self.libtool_path = os.path.join(os.environ['DT_TOOLCHAIN_DIR'], 'usr', 'bin', 'libtool')\n        self.project_filename = os.path.join(os.environ['PROJECT_FILE_PATH'], \"project.pbxproj\")\n        self.local_exe_path = os.path.join(os.environ['TARGET_BUILD_DIR'], os.environ['EXECUTABLE_PATH'])\n        self.local_architectures = os.environ['ARCHS'].split(' ')\n        self.local_built_fw_path = os.path.join(os.environ['TARGET_BUILD_DIR'], os.environ['WRAPPER_NAME'])\n        self.local_built_embedded_fw_path = os.path.splitext(self.local_built_fw_path)[0] + \".embeddedframework\"\n        self.local_linked_archive_paths = [self.get_linked_ufw_archive_path(arch) for arch in self.local_architectures]\n        self.local_platform = os.environ['PLATFORM_NAME']\n        other_platforms = os.environ['SUPPORTED_PLATFORMS'].split(' ')\n        other_platforms.remove(self.local_platform)\n        self.other_platform = other_platforms[0]\n\n        sdk_name = os.environ['SDK_NAME']\n        if not sdk_name.startswith(self.local_platform):\n            raise Exception(\"%s didn't start with %s\" % (sdk_name, self.local_platform))\n        self.sdk_version = sdk_name[len(self.local_platform):]\n\n    # Load an Xcode project file.\n    #\n    def load_from_file(self, filename):\n        project_file = json.loads(subprocess.check_output([\"plutil\", \"-convert\", \"json\", \"-o\", \"-\", filename]))\n        all_objects = project_file['objects']\n        del project_file['objects']\n        for obj in all_objects.values():\n            self.fix_keys(obj)\n        self.unpack_objects(self.build_dereference_list(all_objects, None, None, project_file))\n        self.unpack_objects(self.build_dereference_list(all_objects, None, None, all_objects.values()))\n        project_data = project_file['rootObject']\n        self.build_full_paths(project_data, splitpath(os.environ['SOURCE_ROOT']))\n        return project_data\n\n    def is_key(self, obj):        \n        return isinstance(obj, basestring) and len(obj) == 24 and re.search('^[0-9a-fA-F]+$', obj) is not None\n    \n    def build_dereference_list(self, all_objects, parent, key, obj):\n        deref_list = []\n        if self.is_key(obj):\n            dereferenced = all_objects.get(obj, obj)\n            if dereferenced is not obj:\n                deref_list.append((parent, key, obj, dereferenced))\n        elif isinstance(obj, collections.Mapping):\n            for k, v in obj.iteritems():\n                deref_list += self.build_dereference_list(all_objects, obj, k, v)\n        elif isinstance(obj, collections.Iterable) and not isinstance(obj, basestring):\n            for item in obj:\n                deref_list += self.build_dereference_list(all_objects, obj, None, item)\n        return deref_list\n    \n    def unpack_objects(self, deref_list):\n        for parent, key, orig, obj in deref_list:\n            if key is None:\n                parent.remove(orig)\n                parent.append(obj)\n            else:\n                parent[key] = obj\n\n    # Store the full path, separated into components, to a node inside the node\n    # as \"pathComponents\". Also recurse into that node if it's a group.\n    #\n    def build_full_paths(self, node, base_path):\n        # Some nodes are relative to a different source tree, specified as an\n        # env variable.\n        if node.get('sourceTree', '<group>') != '<group>':\n            new_base_path = os.environ.get(node['sourceTree'], None)\n            if new_base_path:\n                base_path = splitpath(new_base_path)\n        # Add the current node's path, if any.\n        if node.get('path', False):\n            base_path = base_path + splitpath(node['path'])\n        node['pathComponents'] = base_path\n        # Recurse if this is a group.\n        if node['isa'] == 'PBXGroup':\n            for child in node['children']:\n                self.build_full_paths(child, base_path)\n        elif node['isa'] == 'PBXProject':\n            self.build_full_paths(node['mainGroup'], base_path)\n            self.build_full_paths(node['productRefGroup'], base_path)\n            for child in node['targets']:\n                self.build_full_paths(child, base_path)\n            projectRefs = node.get('projectReferences', None)\n            if projectRefs is not None:\n                for child in projectRefs[0].values():\n                    self.build_full_paths(child, base_path)\n\n    # Fix up any inconvenient keys.\n    #\n    def fix_keys(self, obj):\n        key_remappings = {'lastKnownFileType': 'fileType', 'explicitFileType': 'fileType'}\n        for key in list(set(key_remappings.keys()) & set(obj.keys())):\n            obj[key_remappings[key]] = obj[key]\n            del obj[key]\n\n    # Get the files from a build phase.\n    #\n    def get_build_phase_files(self, build_phase_name, filter_func):\n        build_phase = filter(lambda x: x['isa'] == build_phase_name, self.target['buildPhases'])[0]\n        build_files = filter(filter_func, build_phase['files'])\n        return [x['fileRef'] for x in build_files]\n\n    # Get the truncated paths of all headers that start with the specified\n    # relative path. Paths are read and returned as fully separated lists.\n    # e.g. ['Some', 'Path', 'To', 'A', 'Header'] with relative_path of\n    # ['Some', 'Path'] gets truncated to ['To', 'A', 'Header']\n    #\n    def movable_headers_relative_to(self, relative_path):\n        rel_path_length = len(relative_path)\n        result = filter(lambda path: len(path) >= rel_path_length and\n                                     path[:rel_path_length] == relative_path, self.header_paths)\n        return [path[rel_path_length:] for path in result]\n\n    # Get the full path to where a linkable archive (library or framework)\n    # is supposed to be.\n    #\n    def get_linked_archive_path(self, architecture):\n        return os.path.join(os.environ['OBJECT_FILE_DIR_%s' % os.environ['CURRENT_VARIANT']],\n                            architecture,\n                            os.environ['EXECUTABLE_NAME'])\n\n    # Get the full path to our custom linked archive of the project.\n    #\n    def get_linked_ufw_archive_path(self, architecture):\n        return self.get_linked_archive_path(architecture) + \".ufwbuild\"\n\n    # Get the full path to the executable of an archive.\n    #\n    def get_exe_path(self, node):\n        path = os.path.join(*node['pathComponents'])\n        if node['fileType'] == 'wrapper.framework':\n            # Frameworks are directories, so go one deeper\n            path = os.path.join(path, os.path.splitext(node['pathComponents'][-1])[0])\n        return path\n\n    # Get the path to the directory containing the archive.\n    #\n    def get_containing_path(self, node):\n        return os.path.join(*node['pathComponents'])\n    \n    def get_archive_search_paths(self):\n        log.info(\"Search paths = %s\" % set([self.get_containing_path(fw) for fw in self.static_frameworks] + [self.get_containing_path(fw) for fw in self.static_libraries]))\n        return set([self.get_containing_path(fw) for fw in self.static_frameworks] + [self.get_containing_path(fw) for fw in self.static_libraries])\n\n    # Command to link all objects of a single architecture.\n    #\n    def get_single_arch_link_command(self, architecture):\n        cmd = [self.libtool_path,\n               \"-static\",\n               \"-arch_only\", architecture,\n               \"-syslibroot\", os.environ['SDKROOT'],\n               \"-L%s\" % os.environ['TARGET_BUILD_DIR'],\n               \"-filelist\", os.environ['LINK_FILE_LIST_%s_%s' % (os.environ['CURRENT_VARIANT'], architecture)]]\n        if os.environ.get('OTHER_LDFLAGS', False):\n            cmd += [os.environ['OTHER_LDFLAGS']]\n        if os.environ.get('WARNING_LDFLAGS', False):\n            cmd += [os.environ['WARNING_LDFLAGS']]\n#        cmd += [\"-L%s\" % libpath for libpath in self.get_archive_search_paths()]\n        cmd += [self.get_exe_path(fw) for fw in self.static_frameworks]\n        cmd += [self.get_exe_path(lib) for lib in self.static_libraries]\n        cmd += [\"-o\", self.get_linked_ufw_archive_path(architecture)]\n        return cmd\n\n    # Command to link all local architectures for the current configuration\n    # into an archive. This reads all libraries + the UFW-built archives and\n    # overwrites the final product.\n    #\n    def get_local_archs_link_command(self):\n        cmd = [self.libtool_path,\n               \"-static\"]\n        cmd += self.local_linked_archive_paths\n        cmd += [self.get_exe_path(fw) for fw in self.static_frameworks]\n        cmd += [self.get_exe_path(lib) for lib in self.static_libraries]\n        cmd += [\"-o\", os.path.join(os.environ['TARGET_BUILD_DIR'], os.environ['EXECUTABLE_PATH'])]\n        return cmd\n\n    # Command to link all architectures into a universal archive.\n    # This reads all UFW-built archives and overwrites the final product.\n    #\n    def get_all_archs_link_command(self):\n        cmd = [self.libtool_path,\n               \"-static\"]\n        cmd += self.local_linked_archive_paths + self.build_state.slave_linked_archive_paths\n        cmd += [\"-o\", os.path.join(os.environ['TARGET_BUILD_DIR'], os.environ['EXECUTABLE_PATH'])]\n        return cmd\n\n    # Build up an environment for the slave process. This uses BUILD_ROOT\n    # and TEMP_ROOT to convert all environment variables to values suitable\n    # for the slave build environment so that xcodebuild doesn't try to build\n    # in the project directory under \"build\".\n    #\n    def get_slave_environment(self):\n        ignored = ['LD_MAP_FILE_PATH',\n        'HEADER_SEARCH_PATHS',\n        'LIBRARY_SEARCH_PATHS',\n        'FRAMEWORK_SEARCH_PATHS']\n        build_root = os.environ['BUILD_ROOT']\n        temp_root = os.environ['TEMP_ROOT']\n        newenv = {}\n        for key, value in os.environ.items():\n            if key not in ignored and not key.startswith('LINK_FILE_LIST_'):\n                if build_root in value or temp_root in value:\n                    newenv[key] = value.replace(self.local_platform, self.other_platform)\n        return newenv\n\n    # Command to invoke xcodebuild on the slave platform.\n    #\n    def get_slave_project_build_command(self):\n        cmd = [\"xcodebuild\",\n               \"-project\",\n               os.environ['PROJECT_FILE_PATH'],\n               \"-target\",\n               os.environ['TARGET_NAME'],\n               \"-configuration\",\n               os.environ['CONFIGURATION'],\n               \"-sdk\",\n               self.other_platform + self.sdk_version]\n        cmd += [\"%s=%s\" % (key, value) for key, value in self.get_slave_environment().items()]\n        cmd += [\"UFW_MASTER_PLATFORM=\" + os.environ['PLATFORM_NAME']]\n        cmd += [os.environ['ACTION']]\n        return cmd\n\n\n\n##############################################################################\n#\n# Utility Functions\n#\n##############################################################################\n\n# Split a path into a list of path components.\n#\ndef splitpath(path, maxdepth=20):\n     (head, tail) = os.path.split(path)\n     return splitpath(head, maxdepth - 1) + [tail] if maxdepth and head and head != path else [ head or tail ]\n\n# Remove all subdirectories under a path.\n#\ndef remove_subdirs(path, ignore_files):\n    if os.path.exists(path):\n        for filename in filter(lambda x: x not in ignore_files, os.listdir(path)):\n            fullpath = os.path.join(path, filename)\n            if os.path.isdir(fullpath):\n                log.info(\"Remove %s\" % fullpath)\n                shutil.rmtree(fullpath)\n\n# Make whatever parent paths are necessary for a path to exist.\n#\ndef ensure_path_exists(path):\n    if not os.path.isdir(path):\n        os.makedirs(path)\n\n# Make whatever parent paths are necessary for a path's parent to exist.\n#\ndef ensure_parent_exists(path):\n    parent = os.path.dirname(path)\n    if not os.path.isdir(parent):\n        os.makedirs(parent)\n\n# Remove a file or dir if it exists.\n#\ndef remove_path(path):\n    if os.path.exists(path):\n        if os.path.isdir(path):\n            shutil.rmtree(path)\n        else:\n            os.remove(path)\n\n# Move a file or dir, replacing the destination if it exists.\n#\ndef move_file(src, dst):\n    if src == dst or not os.path.isfile(src):\n        return\n    log.info(\"Move %s to %s\" % (src, dst))\n    ensure_parent_exists(dst)\n    remove_path(dst)\n    shutil.move(src, dst)\n\n# Copy a file or dir, replacing the destination if it exists already.\n#\ndef copy_overwrite(src, dst):\n    if src != dst:\n        remove_path(dst)\n        ensure_parent_exists(dst)\n        shutil.copytree(src, dst, symlinks=True)\n\n# Attempt to symlink link_path -> link_to.\n# link_to must be a path relative to link_path's parent and must exist.\n# If link_path already exists, do nothing.\n#\ndef attempt_symlink(link_path, link_to):\n    # Only allow linking to an existing file\n    os.stat(os.path.abspath(os.path.join(link_path, \"..\", link_to)))\n\n    # Only make the link if it hasn't already been made\n    if not os.path.exists(link_path):\n        log.info(\"Symlink %s -> %s\" % (link_path, link_to))\n        os.symlink(link_to, link_path)\n\n# Takes the last entry in an array-based path and returns a normal path\n# relative to base_path.\n#\ndef top_level_file_path(base_path, path_list):\n    return os.path.join(base_path, os.path.split(path_list[-1])[-1])\n\n# Takes all entries in an array-based path and returns a normal path\n# relative to base_path.\n#\ndef full_file_path(base_path, path_list):\n    return os.path.join(*([base_path] + path_list))\n\n# Print a command before executing it.\n# Also print out all output from the command to STDOUT.\n#\ndef print_and_call(cmd):\n    log.info(\"Cmd \" + \" \".join(cmd))\n    p = subprocess.Popen(cmd, stdout=subprocess.PIPE, stderr=subprocess.STDOUT)\n    result = p.communicate()[0]\n    if len(result) > 0:\n        log.info(result)\n    if p.returncode != 0:\n        raise subprocess.CalledProcessError(p.returncode, cmd)\n\n# Special print-and-call command for the slave build that strips out\n# xcodebuild's spammy list of environment variables.\n#\ndef print_and_call_slave_build(cmd, other_platform):\n    separator = '=== BUILD NATIVE TARGET '\n    p = subprocess.Popen(cmd, stdout=subprocess.PIPE, stderr=subprocess.STDOUT)\n    result = p.communicate()[0].split(separator)\n    if len(result) == 1:\n        result = result[0]\n    else:\n        result = separator + result[1]\n    log.info(\"Cmd \" + \" \".join(cmd) + \"\\n\" + result)\n    if p.returncode != 0:\n        raise subprocess.CalledProcessError(p.returncode, cmd)\n\n# Issue a warning and record that a warning has been issued.\n#\ndef issue_warning(msg, *args, **kwargs):\n    global issued_warnings\n    issued_warnings = True\n    log.warn(msg, *args, **kwargs)\n\n\n\n##############################################################################\n#\n# Main Application\n#\n##############################################################################\n\n# Check if we are running as master.\n#\ndef is_master():\n    return os.environ.get('UFW_MASTER_PLATFORM', os.environ['PLATFORM_NAME']) == os.environ['PLATFORM_NAME']\n\n# DerivedData should almost never appear in any framework, library, or header\n# search paths. However, Xcode will sometimes add them in, so we check to make\n# sure.\n#\ndef check_for_derived_data_in_search_paths(project):\n    search_path_keys = [\"FRAMEWORK_SEARCH_PATHS\", \"LIBRARY_SEARCH_PATHS\", \"HEADER_SEARCH_PATHS\"]\n    build_configs = project.target['buildConfigurationList']['buildConfigurations']\n    build_settings = filter(lambda x: x['name'] == os.environ['CONFIGURATION'], build_configs)[0]['buildSettings']\n    \n    found_something = False\n    for path_key in filter(lambda x: x in build_settings, search_path_keys):\n        path = build_settings[path_key]\n        if \"DerivedData\" in path:\n            found_something = True\n            log.warn(\"Derived data in %s\" % path)\n            issue_warning(\"'%s' contains reference to 'DerivedData'.\" % path_key)\n    if found_something:\n        log.warn(\"Check your build settings and remove any entries that contain paths inside the DerivedData folder.\")\n        log.warn(\"Otherwise you can disable this warning by changing 'config_warn_derived_data' in this script.\")\n\n# Link local architectures into their respective archives.\n#\ndef link_local_archs(project):\n    for arch in project.local_architectures:\n        print_and_call(project.get_single_arch_link_command(arch))\n\n# Link only the local architectures into the final product, not the slave\n# architectures. For iphoneos, this will be armv6, armv7. For simulator, this\n# will be i386.\n#\ndef link_combine_local_archs(project):\n    print_and_call(project.get_local_archs_link_command())\n\n# Link all architectures into the final product.\n#\ndef link_combine_all_archs(project):\n    print_and_call(project.get_all_archs_link_command())\n\n# Check if we should open the build directory after a successful build.\n#\ndef should_open_build_dir():\n    env_setting = os.environ.get('UFW_OPEN_BUILD_DIR', None)\n    if env_setting is not None:\n        return env_setting\n\n    return config_open_build_dir\n\n# Open the build dir in Finder.\n#\ndef open_build_dir():\n    print_and_call(['open', os.environ['TARGET_BUILD_DIR']])\n\n# Check if the build was started by selecting \"Archive\" under \"Product\" in\n# Xcode.\n#\ndef is_archive_build():\n    # ACTION is always 'build', but perhaps Apple will fix this someday?\n    archive_build = os.environ['ACTION'] == 'archive'\n\n    if not archive_build:\n        # This can be passed in as an env variable when building from command line.\n        archive_build = os.environ.get('UFW_ACTION', None) == 'archive'\n\n    build_dir = splitpath(os.environ['BUILD_DIR'])\n    if not archive_build:\n        # This partial path is used when you select \"archive\" from within Xcode.\n        archive_build = 'ArchiveIntermediates' in build_dir\n\n    # It only counts as a full archive build if this target is being built into\n    # its own build dir (not being built as a dependency of another target)\n    if archive_build:\n        archive_build = os.environ['TARGET_NAME'] in build_dir\n    \n    return archive_build\n\n# Xcode by default throws all public headers into the top level directory.\n# This function moves them to their expected deep hierarchy.\n#\ndef build_deep_header_hierarchy(project):\n    header_path_top = config_deep_header_top\n    if not header_path_top:\n        header_path_top = os.path.commonprefix(project.header_paths)\n    else:\n        header_path_top = splitpath(header_path_top)\n\n    built_headers_path = os.path.join(os.environ['TARGET_BUILD_DIR'], os.environ['PUBLIC_HEADERS_FOLDER_PATH'])\n    movable_headers = project.movable_headers_relative_to(header_path_top)\n\n    # Remove subdirs if they only contain files that have been rebuilt\n    ignore_headers = filter(lambda x: not os.path.isfile(top_level_file_path(built_headers_path, x)), movable_headers)\n    remove_subdirs(built_headers_path, [file[0] for file in ignore_headers])\n\n    # Move rebuilt headers into their proper subdirs\n    for header in movable_headers:\n        move_file(top_level_file_path(built_headers_path, header), full_file_path(built_headers_path, header))\n\n# Add all symlinks needed to make a full framework structure:\n#\n# MyFramework.framework\n# |-- MyFramework -> Versions/Current/MyFramework\n# |-- Headers -> Versions/Current/Headers\n# |-- Resources -> Versions/Current/Resources\n# `-- Versions\n#     |-- A\n#     |   |-- MyFramework\n#     |   |-- Headers\n#     |   |   `-- MyFramework.h\n#     |   `-- Resources\n#     |       |-- Info.plist\n#     |       |-- MyViewController.nib\n#     |       `-- en.lproj\n#     |           `-- InfoPlist.strings\n#     `-- Current -> A\n#\ndef add_symlinks_to_framework(project):\n    base_dir = project.local_built_fw_path\n    attempt_symlink(os.path.join(base_dir, \"Versions\", \"Current\"), os.environ['FRAMEWORK_VERSION'])\n    if os.path.isdir(os.path.join(base_dir, \"Versions\", \"Current\", \"Headers\")):\n        attempt_symlink(os.path.join(base_dir, \"Headers\"), os.path.join(\"Versions\", \"Current\", \"Headers\"))\n    if os.path.isdir(os.path.join(base_dir, \"Versions\", \"Current\", \"Resources\")):\n        attempt_symlink(os.path.join(base_dir, \"Resources\"), os.path.join(\"Versions\", \"Current\", \"Resources\"))\n    attempt_symlink(os.path.join(base_dir, os.environ['EXECUTABLE_NAME']), os.path.join(\"Versions\", \"Current\", os.environ['EXECUTABLE_NAME']))\n\n# Build an embedded framework structure.\n# An embedded framework contains the actual framework, plus a \"Resources\"\n# directory containing symlinks to all resources found in the actual framework,\n# with the exception of \"Info.plist\" and anything ending in \".lproj\":\n#\n# MyFramework.embeddedframework\n# |-- MyFramework.framework\n# |   |-- MyFramework -> Versions/Current/MyFramework\n# |   |-- Headers -> Versions/Current/Headers\n# |   |-- Resources -> Versions/Current/Resources\n# |   `-- Versions\n# |       |-- A\n# |       |   |-- MyFramework\n# |       |   |-- Headers\n# |       |   |   `-- MyFramework.h\n# |       |   `-- Resources\n# |       |       |-- Info.plist\n# |       |       |-- MyViewController.nib\n# |       |       `-- en.lproj\n# |       |           `-- InfoPlist.strings\n# |       `-- Current -> A\n# `-- Resources\n#     `-- MyViewController.nib -> ../MyFramework.framework/Resources/MyViewController.nib\n#\ndef build_embedded_framework(project):\n    fw_path = project.local_built_fw_path\n    embedded_path = project.local_built_embedded_fw_path\n    fw_name = os.environ['WRAPPER_NAME']\n    remove_path(embedded_path)\n    ensure_path_exists(embedded_path)\n    copy_overwrite(fw_path, os.path.join(embedded_path, fw_name))\n    ensure_path_exists(os.path.join(embedded_path, \"Resources\"))\n    symlink_source = os.path.join(\"..\", fw_name, \"Resources\")\n    symlink_path = os.path.join(embedded_path, \"Resources\")\n    if os.path.isdir(os.path.join(fw_path, \"Resources\")):\n        for file in filter(lambda x: x != \"Info.plist\" and not x.endswith(\".lproj\"), os.listdir(os.path.join(fw_path, \"Resources\"))):\n            attempt_symlink(os.path.join(symlink_path, file), os.path.join(symlink_source, file))\n\n    # Remove the normal framework and replace it with a symlink to the copy\n    # in the embedded framework. This is needed because Xcode runs its strip\n    # phase AFTER the script runs.\n    embed_fw_wrapper = os.path.splitext(os.environ['WRAPPER_NAME'])[0] + \".embeddedframework\"\n    remove_path(fw_path)\n    attempt_symlink(fw_path, os.path.join(embed_fw_wrapper, os.environ['WRAPPER_NAME']))\n\n\n# Run the build process in slave mode to build the other configuration\n# (device/simulator).\n#\ndef run_slave_build(project):\n    print_and_call_slave_build(project.get_slave_project_build_command(), project.other_platform)\n\n# Run the build process.\n#\ndef run_build():\n    project = Project(os.path.join(os.environ['PROJECT_FILE_PATH'], \"project.pbxproj\"))\n\n    # Issue warnings only if we're master.\n    if is_master():\n        if len(project.compilable_sources) == 0:\n            raise Exception(\"No compilable sources found. Please add at least one source file to build target %s.\" % os.environ['TARGET_NAME'])\n\n        if config_warn_derived_data:\n            check_for_derived_data_in_search_paths(project)\n        if config_warn_no_public_headers and len(project.public_headers) == 0:\n            issue_warning('No headers in build target %s were marked public. Please move at least one header to \"Public\" in the \"Copy Headers\" build phase.' % os.environ['TARGET_NAME'])\n\n    # Only build slave if this is an archive build.\n    if is_archive_build():\n        if is_master():\n            log.debug(\"Building as MASTER\")\n            # The slave-side linker tries to include this (nonexistent) path as\n            # a library path.\n            ensure_path_exists(project.get_slave_environment()['BUILT_PRODUCTS_DIR'])\n            project.build_state.persist()\n            run_slave_build(project)\n            project.build_state.reload()\n        else:\n            log.debug(\"Building as SLAVE\")\n            project.build_state.reload()\n            project.build_state.set_slave_properties(project.local_architectures,\n                                                     project.local_linked_archive_paths,\n                                                     project.local_built_fw_path,\n                                                     project.local_built_embedded_fw_path)\n            project.build_state.persist()\n\n    link_local_archs(project)\n    \n    # Only do a universal binary when building an archive.\n    if is_archive_build() and is_master():\n        link_combine_all_archs(project)\n    else:\n        link_combine_local_archs(project)\n\n    if config_deep_header_hierarchy:\n        build_deep_header_hierarchy(project)\n\n    add_symlinks_to_framework(project)\n    \n    if is_master():\n        if config_framework_type == 'embeddedframework':\n            build_embedded_framework(project)\n        elif config_framework_type != 'framework':\n            raise Exception(\"%s: Unknown framework type for config_framework_type\" % config_framework_type)\n\n\nif __name__ == \"__main__\":\n    log_handler = logging.StreamHandler()\n    log_handler.setFormatter(logging.Formatter(\"%(name)s (\" + os.environ['PLATFORM_NAME'] + \"): %(levelname)s: %(message)s\"))\n    log.addHandler(log_handler)\n    log.setLevel(config_log_level)\n\n    error_code = 0\n    prefix = \"M\" if is_master() else \"S\"\n    log_handler.setFormatter(logging.Formatter(\"%(name)s (\" + prefix + \" \" + os.environ['PLATFORM_NAME'] + \"): %(levelname)s: %(message)s\"))\n\n    log.debug(\"Begin build process\")\n\n    if config_deep_header_top:\n        config_deep_header_top = string.Template(config_deep_header_top).substitute(os.environ)\n\n    try:\n        run_build()\n        if issued_warnings:\n            if config_fail_on_warnings:\n                error_code = 1\n            log.warn(\"Build completed with warnings\")\n        else:\n            log.info(\"Build completed\")\n        if not is_archive_build():\n            log.info(\"Note: This is *NOT* a universal framework build. To build as a universal framework, do an archive build.\")\n            log.info(\"To do an archive build from command line, use \\\"xcodebuild -configuration Release UFW_ACTION=archive clean build\\\"\")\n    except Exception:\n        traceback.print_exc(file=sys.stdout)\n        error_code = 1\n        log.error(\"Build failed\")\n    finally:\n        if error_code == 0 and is_archive_build() and is_master():\n            log.info(\"Built framework is in \" + os.environ['TARGET_BUILD_DIR'])\n            if should_open_build_dir():\n                open_build_dir()\n        sys.exit(error_code)\n";
		};
		39DA35D216184338009EB332 /* ShellScript */ = {
			isa = PBXShellScriptBuildPhase;
			buildActionMask = 2147483647;
			files = (
			);
			inputPaths = (
			);
			outputPaths = (
			);
			runOnlyForDeploymentPostprocessing = 0;
			shellPath = /bin/sh;
			shellScript = "# Run the unit tests in this test bundle.\n\"${SYSTEM_DEVELOPER_DIR}/Tools/RunUnitTests\"\n";
		};
		CB0AA0EC167EC43E006EAB99 /* ShellScript */ = {
			isa = PBXShellScriptBuildPhase;
			buildActionMask = 2147483647;
			files = (
			);
			inputPaths = (
			);
			outputPaths = (
			);
			runOnlyForDeploymentPostprocessing = 0;
			shellPath = /usr/bin/python;
			shellScript = "# TAG: BUILD SCRIPT (do not remove this comment)\n# Build script generated using https://github.com/kstenerud/iOS-Universal-Framework Mk 8 (beta 2012-06-16)\nimport logging\n\n\n##############################################################################\n#\n# Configuration\n#\n##############################################################################\n\n# Select which kind of framework to build.\n#\n# Note: Due to issues with Xcode's build process, if you select\n#       'embeddedframework', it will still show the regular framework\n#       (as a symlink) along side of the embedded framework. Be sure to\n#       instruct your users to copy/move the embedded framework in this case!\n#\n# If your framework contains resources such as images, nibs, momds, plists,\n# zipfiles and such, choose 'embeddedframework'.\n#\n# If your framework contains no resources, choose 'framework'.\n#\nconfig_framework_type = 'framework'\n#config_framework_type = 'embeddedframework'\n\n# Open the build directory in Finder when the universal framework is\n# successfully built.\n#\n# This value can be overridden by setting the UFW_OPEN_BUILD_DIR env variable\n# to True or False.\n#\n# Recommended setting: True\n#\nconfig_open_build_dir = True\n\n# If true, ensures that all public headers are stored in the framework under\n# the same directory hierarchy as they were in the source tree.\n#\n# Xcode by default places all headers at the same top level, but every other\n# build tool in the known universe preserves directory structure. For simple\n# libraries it doesn't really matter much, but for ports of existing software\n# packages or for bigger libraries, it makes sense to have more structure.\n#\n# The default is set to \"False\" since that's what most Xcode users are used to.\n#\n# Recommended setting: True for deep hierarchy projects, False otherwise.\n#\nconfig_deep_header_hierarchy = False\n\n# Specify where the top of the public header hierarchy is. This path is\n# relative to the project's dir (PROJECT_DIR). You can reference environment\n# variables using templating syntax (e.g. \"${TARGET_NAME}/Some/Subdir\")\n#\n# NOTE: Only used if config_deep_header_hierarchy is True.\n#\n# If this is set to None, the script will attempt to figure out for itself\n# where the top of the header hierarchy is by looking for common path prefixes\n# in the public header files. This process can fail if:\n# - You only have one public header file.\n# - Your source header files don't all have a common root.\n#\n# A common approach is to use \"${TARGET_NAME}\", working under the assumption\n# that all of your header files share the common root of a directory under\n# your project with the same name as your target (which is the Xcode default).\n#\n# Recommended setting: \"${TARGET_NAME}\"\n#\nconfig_deep_header_top = \"${TARGET_NAME}\"\n\n# Warn when \"DerivedData\" is detected in any of the header, library, or\n# framework search paths. In almost all cases, references to directories under\n# DerivedData are added as a result of an Xcode bug and must be manually\n# removed.\n#\n# Recommended setting: True\n#\nconfig_warn_derived_data = True\n\n# Warn if no headers were marked public in this framework.\n#\n# Recommended setting: True\n#\nconfig_warn_no_public_headers = True\n\n# Cause the build to fail if any warnings are issued.\n#\n# Recommended setting: True\n#\nconfig_fail_on_warnings = True\n\n# Minimum log level\n#\n# Recommended setting: logging.INFO\n#\nconfig_log_level = logging.INFO\n\n\n##############################################################################\n#\n# Don't touch anything below here unless you know what you're doing.\n#\n##############################################################################\n\nimport collections\nimport json\nimport os\nimport re\nimport shlex\nimport shutil\nimport string\nimport subprocess\nimport sys\nimport time\nimport traceback\n\n\n##############################################################################\n#\n# Globals\n#\n##############################################################################\n\nlog = logging.getLogger('UFW')\n\nissued_warnings = False\n\n\n##############################################################################\n#\n# Classes\n#\n##############################################################################\n\n# Allows the slave build to communicate with the master build.\n#\nclass BuildState:\n\n    def __init__(self):\n        self.reload()\n\n    def reset(self):\n        self.slave_platform = None\n        self.slave_architectures = []\n        self.slave_linked_archive_paths = []\n        self.slave_built_fw_path = None\n        self.slave_built_embedded_fw_path = None\n\n    def set_slave_properties(self, architectures,\n                             linked_archive_paths,\n                             built_fw_path,\n                             built_embedded_fw_path):\n        self.slave_platform = os.environ['PLATFORM_NAME']\n        self.slave_architectures = architectures\n        self.slave_linked_archive_paths = linked_archive_paths\n        self.slave_built_fw_path = built_fw_path\n        self.slave_built_embedded_fw_path = built_embedded_fw_path\n\n    def get_save_path(self):\n        return os.path.join(os.environ['PROJECT_TEMP_DIR'], \"ufw_build_state.json\")\n\n    def persist(self):\n        filename = self.get_save_path()\n        parent = os.path.dirname(filename)\n        if not os.path.isdir(parent):\n            os.makedirs(parent)\n        with open(filename, \"w\") as f:\n            f.write(json.dumps(self.__dict__))\n\n    def reload(self):\n        self.reset()\n        filename = self.get_save_path()\n        if os.path.exists(filename):\n            with open(filename, \"r\") as f:\n                new_dict = json.loads(f.read())\n                if new_dict is not None:\n                    self.__dict__ = dict(self.__dict__.items() + new_dict.items())\n\n\n# Holds information about the current project and build environment.\n#\nclass Project:\n\n    def __init__(self, filename):\n        sourcecode_types = ['sourcecode.c.c',\n                            'sourcecode.c.objc',\n                            'sourcecode.cpp.cpp',\n                            'sourcecode.cpp.objcpp',\n                            'sourcecode.asm.asm',\n                            'sourcecode.asm.llvm',\n                            'sourcecode.nasm']\n\n        self.build_state = BuildState()\n        self.project_data = self.load_from_file(filename)\n        self.target = filter(lambda x: x['name'] == os.environ['TARGET_NAME'], self.project_data['targets'])[0]\n        self.public_headers = self.get_build_phase_files('PBXHeadersBuildPhase', lambda x: x.get('settings', False) and x['settings'].get('ATTRIBUTES', False) and 'Public' in x['settings']['ATTRIBUTES'])\n        self.static_libraries = self.get_build_phase_files('PBXFrameworksBuildPhase', lambda x: x['fileRef']['fileType'] == 'archive.ar' and x['fileRef']['sourceTree'] not in ['DEVELOPER_DIR', 'SDKROOT'])\n        self.static_frameworks = self.get_build_phase_files('PBXFrameworksBuildPhase', lambda x: x['fileRef']['fileType'] == 'wrapper.framework' and x['fileRef']['sourceTree'] not in ['DEVELOPER_DIR', 'SDKROOT'])\n        self.compilable_sources = self.get_build_phase_files('PBXSourcesBuildPhase', lambda x: x['fileRef']['fileType'] in sourcecode_types)\n        self.header_paths = [os.path.join(*x['pathComponents']) for x in self.public_headers]\n\n        self.headers_dir = os.path.join(os.environ['TARGET_BUILD_DIR'], os.environ['CONTENTS_FOLDER_PATH'], 'Headers')\n        self.libtool_path = os.path.join(os.environ['DT_TOOLCHAIN_DIR'], 'usr', 'bin', 'libtool')\n        self.project_filename = os.path.join(os.environ['PROJECT_FILE_PATH'], \"project.pbxproj\")\n        self.local_exe_path = os.path.join(os.environ['TARGET_BUILD_DIR'], os.environ['EXECUTABLE_PATH'])\n        self.local_architectures = os.environ['ARCHS'].split(' ')\n        self.local_built_fw_path = os.path.join(os.environ['TARGET_BUILD_DIR'], os.environ['WRAPPER_NAME'])\n        self.local_built_embedded_fw_path = os.path.splitext(self.local_built_fw_path)[0] + \".embeddedframework\"\n        self.local_linked_archive_paths = [self.get_linked_ufw_archive_path(arch) for arch in self.local_architectures]\n        self.local_platform = os.environ['PLATFORM_NAME']\n        other_platforms = os.environ['SUPPORTED_PLATFORMS'].split(' ')\n        other_platforms.remove(self.local_platform)\n        self.other_platform = other_platforms[0]\n\n        sdk_name = os.environ['SDK_NAME']\n        if not sdk_name.startswith(self.local_platform):\n            raise Exception(\"%s didn't start with %s\" % (sdk_name, self.local_platform))\n        self.sdk_version = sdk_name[len(self.local_platform):]\n\n    # Load an Xcode project file.\n    #\n    def load_from_file(self, filename):\n        project_file = json.loads(subprocess.check_output([\"plutil\", \"-convert\", \"json\", \"-o\", \"-\", filename]))\n        all_objects = project_file['objects']\n        del project_file['objects']\n        for obj in all_objects.values():\n            self.fix_keys(obj)\n        self.unpack_objects(self.build_dereference_list(all_objects, None, None, project_file))\n        self.unpack_objects(self.build_dereference_list(all_objects, None, None, all_objects.values()))\n        project_data = project_file['rootObject']\n        self.build_full_paths(project_data, splitpath(os.environ['SOURCE_ROOT']))\n        return project_data\n\n    def is_key(self, obj):        \n        return isinstance(obj, basestring) and len(obj) == 24 and re.search('^[0-9a-fA-F]+$', obj) is not None\n    \n    def build_dereference_list(self, all_objects, parent, key, obj):\n        deref_list = []\n        if self.is_key(obj):\n            dereferenced = all_objects.get(obj, obj)\n            if dereferenced is not obj:\n                deref_list.append((parent, key, obj, dereferenced))\n        elif isinstance(obj, collections.Mapping):\n            for k, v in obj.iteritems():\n                deref_list += self.build_dereference_list(all_objects, obj, k, v)\n        elif isinstance(obj, collections.Iterable) and not isinstance(obj, basestring):\n            for item in obj:\n                deref_list += self.build_dereference_list(all_objects, obj, None, item)\n        return deref_list\n    \n    def unpack_objects(self, deref_list):\n        for parent, key, orig, obj in deref_list:\n            if key is None:\n                parent.remove(orig)\n                parent.append(obj)\n            else:\n                parent[key] = obj\n\n    # Store the full path, separated into components, to a node inside the node\n    # as \"pathComponents\". Also recurse into that node if it's a group.\n    #\n    def build_full_paths(self, node, base_path):\n        # Some nodes are relative to a different source tree, specified as an\n        # env variable.\n        if node.get('sourceTree', '<group>') != '<group>':\n            new_base_path = os.environ.get(node['sourceTree'], None)\n            if new_base_path:\n                base_path = splitpath(new_base_path)\n        # Add the current node's path, if any.\n        if node.get('path', False):\n            base_path = base_path + splitpath(node['path'])\n        node['pathComponents'] = base_path\n        # Recurse if this is a group.\n        if node['isa'] == 'PBXGroup':\n            for child in node['children']:\n                self.build_full_paths(child, base_path)\n        elif node['isa'] == 'PBXProject':\n            self.build_full_paths(node['mainGroup'], base_path)\n            self.build_full_paths(node['productRefGroup'], base_path)\n            for child in node['targets']:\n                self.build_full_paths(child, base_path)\n            projectRefs = node.get('projectReferences', None)\n            if projectRefs is not None:\n                for child in projectRefs[0].values():\n                    self.build_full_paths(child, base_path)\n\n    # Fix up any inconvenient keys.\n    #\n    def fix_keys(self, obj):\n        key_remappings = {'lastKnownFileType': 'fileType', 'explicitFileType': 'fileType'}\n        for key in list(set(key_remappings.keys()) & set(obj.keys())):\n            obj[key_remappings[key]] = obj[key]\n            del obj[key]\n\n    # Get the files from a build phase.\n    #\n    def get_build_phase_files(self, build_phase_name, filter_func):\n        build_phase = filter(lambda x: x['isa'] == build_phase_name, self.target['buildPhases'])[0]\n        build_files = filter(filter_func, build_phase['files'])\n        return [x['fileRef'] for x in build_files]\n\n    # Get the truncated paths of all headers that start with the specified\n    # relative path. Paths are read and returned as fully separated lists.\n    # e.g. ['Some', 'Path', 'To', 'A', 'Header'] with relative_path of\n    # ['Some', 'Path'] gets truncated to ['To', 'A', 'Header']\n    #\n    def movable_headers_relative_to(self, relative_path):\n        rel_path_length = len(relative_path)\n        result = filter(lambda path: len(path) >= rel_path_length and\n                                     path[:rel_path_length] == relative_path, self.header_paths)\n        return [path[rel_path_length:] for path in result]\n\n    # Get the full path to where a linkable archive (library or framework)\n    # is supposed to be.\n    #\n    def get_linked_archive_path(self, architecture):\n        return os.path.join(os.environ['OBJECT_FILE_DIR_%s' % os.environ['CURRENT_VARIANT']],\n                            architecture,\n                            os.environ['EXECUTABLE_NAME'])\n\n    # Get the full path to our custom linked archive of the project.\n    #\n    def get_linked_ufw_archive_path(self, architecture):\n        return self.get_linked_archive_path(architecture) + \".ufwbuild\"\n\n    # Get the full path to the executable of an archive.\n    #\n    def get_exe_path(self, node):\n        path = os.path.join(*node['pathComponents'])\n        if node['fileType'] == 'wrapper.framework':\n            # Frameworks are directories, so go one deeper\n            path = os.path.join(path, os.path.splitext(node['pathComponents'][-1])[0])\n        return path\n\n    # Get the path to the directory containing the archive.\n    #\n    def get_containing_path(self, node):\n        return os.path.join(*node['pathComponents'])\n    \n    def get_archive_search_paths(self):\n        log.info(\"Search paths = %s\" % set([self.get_containing_path(fw) for fw in self.static_frameworks] + [self.get_containing_path(fw) for fw in self.static_libraries]))\n        return set([self.get_containing_path(fw) for fw in self.static_frameworks] + [self.get_containing_path(fw) for fw in self.static_libraries])\n\n    # Command to link all objects of a single architecture.\n    #\n    def get_single_arch_link_command(self, architecture):\n        cmd = [self.libtool_path,\n               \"-static\",\n               \"-arch_only\", architecture,\n               \"-syslibroot\", os.environ['SDKROOT'],\n               \"-L%s\" % os.environ['TARGET_BUILD_DIR'],\n               \"-filelist\", os.environ['LINK_FILE_LIST_%s_%s' % (os.environ['CURRENT_VARIANT'], architecture)]]\n        if os.environ.get('OTHER_LDFLAGS', False):\n            cmd += [os.environ['OTHER_LDFLAGS']]\n        if os.environ.get('WARNING_LDFLAGS', False):\n            cmd += [os.environ['WARNING_LDFLAGS']]\n#        cmd += [\"-L%s\" % libpath for libpath in self.get_archive_search_paths()]\n        cmd += [self.get_exe_path(fw) for fw in self.static_frameworks]\n        cmd += [self.get_exe_path(lib) for lib in self.static_libraries]\n        cmd += [\"-o\", self.get_linked_ufw_archive_path(architecture)]\n        return cmd\n\n    # Command to link all local architectures for the current configuration\n    # into an archive. This reads all libraries + the UFW-built archives and\n    # overwrites the final product.\n    #\n    def get_local_archs_link_command(self):\n        cmd = [self.libtool_path,\n               \"-static\"]\n        cmd += self.local_linked_archive_paths\n        cmd += [self.get_exe_path(fw) for fw in self.static_frameworks]\n        cmd += [self.get_exe_path(lib) for lib in self.static_libraries]\n        cmd += [\"-o\", os.path.join(os.environ['TARGET_BUILD_DIR'], os.environ['EXECUTABLE_PATH'])]\n        return cmd\n\n    # Command to link all architectures into a universal archive.\n    # This reads all UFW-built archives and overwrites the final product.\n    #\n    def get_all_archs_link_command(self):\n        cmd = [self.libtool_path,\n               \"-static\"]\n        cmd += self.local_linked_archive_paths + self.build_state.slave_linked_archive_paths\n        cmd += [\"-o\", os.path.join(os.environ['TARGET_BUILD_DIR'], os.environ['EXECUTABLE_PATH'])]\n        return cmd\n\n    # Build up an environment for the slave process. This uses BUILD_ROOT\n    # and TEMP_ROOT to convert all environment variables to values suitable\n    # for the slave build environment so that xcodebuild doesn't try to build\n    # in the project directory under \"build\".\n    #\n    def get_slave_environment(self):\n        ignored = ['LD_MAP_FILE_PATH',\n        'HEADER_SEARCH_PATHS',\n        'LIBRARY_SEARCH_PATHS',\n        'FRAMEWORK_SEARCH_PATHS']\n        build_root = os.environ['BUILD_ROOT']\n        temp_root = os.environ['TEMP_ROOT']\n        newenv = {}\n        for key, value in os.environ.items():\n            if key not in ignored and not key.startswith('LINK_FILE_LIST_'):\n                if build_root in value or temp_root in value:\n                    newenv[key] = value.replace(self.local_platform, self.other_platform)\n        return newenv\n\n    # Command to invoke xcodebuild on the slave platform.\n    #\n    def get_slave_project_build_command(self):\n        cmd = [\"xcodebuild\",\n               \"-project\",\n               os.environ['PROJECT_FILE_PATH'],\n               \"-target\",\n               os.environ['TARGET_NAME'],\n               \"-configuration\",\n               os.environ['CONFIGURATION'],\n               \"-sdk\",\n               self.other_platform + self.sdk_version]\n        cmd += [\"%s=%s\" % (key, value) for key, value in self.get_slave_environment().items()]\n        cmd += [\"UFW_MASTER_PLATFORM=\" + os.environ['PLATFORM_NAME']]\n        cmd += [os.environ['ACTION']]\n        return cmd\n\n\n\n##############################################################################\n#\n# Utility Functions\n#\n##############################################################################\n\n# Split a path into a list of path components.\n#\ndef splitpath(path, maxdepth=20):\n     (head, tail) = os.path.split(path)\n     return splitpath(head, maxdepth - 1) + [tail] if maxdepth and head and head != path else [ head or tail ]\n\n# Remove all subdirectories under a path.\n#\ndef remove_subdirs(path, ignore_files):\n    if os.path.exists(path):\n        for filename in filter(lambda x: x not in ignore_files, os.listdir(path)):\n            fullpath = os.path.join(path, filename)\n            if os.path.isdir(fullpath):\n                log.info(\"Remove %s\" % fullpath)\n                shutil.rmtree(fullpath)\n\n# Make whatever parent paths are necessary for a path to exist.\n#\ndef ensure_path_exists(path):\n    if not os.path.isdir(path):\n        os.makedirs(path)\n\n# Make whatever parent paths are necessary for a path's parent to exist.\n#\ndef ensure_parent_exists(path):\n    parent = os.path.dirname(path)\n    if not os.path.isdir(parent):\n        os.makedirs(parent)\n\n# Remove a file or dir if it exists.\n#\ndef remove_path(path):\n    if os.path.exists(path):\n        if os.path.isdir(path):\n            shutil.rmtree(path)\n        else:\n            os.remove(path)\n\n# Move a file or dir, replacing the destination if it exists.\n#\ndef move_file(src, dst):\n    if src == dst or not os.path.isfile(src):\n        return\n    log.info(\"Move %s to %s\" % (src, dst))\n    ensure_parent_exists(dst)\n    remove_path(dst)\n    shutil.move(src, dst)\n\n# Copy a file or dir, replacing the destination if it exists already.\n#\ndef copy_overwrite(src, dst):\n    if src != dst:\n        remove_path(dst)\n        ensure_parent_exists(dst)\n        shutil.copytree(src, dst, symlinks=True)\n\n# Attempt to symlink link_path -> link_to.\n# link_to must be a path relative to link_path's parent and must exist.\n# If link_path already exists, do nothing.\n#\ndef attempt_symlink(link_path, link_to):\n    # Only allow linking to an existing file\n    os.stat(os.path.abspath(os.path.join(link_path, \"..\", link_to)))\n\n    # Only make the link if it hasn't already been made\n    if not os.path.exists(link_path):\n        log.info(\"Symlink %s -> %s\" % (link_path, link_to))\n        os.symlink(link_to, link_path)\n\n# Takes the last entry in an array-based path and returns a normal path\n# relative to base_path.\n#\ndef top_level_file_path(base_path, path_list):\n    return os.path.join(base_path, os.path.split(path_list[-1])[-1])\n\n# Takes all entries in an array-based path and returns a normal path\n# relative to base_path.\n#\ndef full_file_path(base_path, path_list):\n    return os.path.join(*([base_path] + path_list))\n\n# Print a command before executing it.\n# Also print out all output from the command to STDOUT.\n#\ndef print_and_call(cmd):\n    log.info(\"Cmd \" + \" \".join(cmd))\n    p = subprocess.Popen(cmd, stdout=subprocess.PIPE, stderr=subprocess.STDOUT)\n    result = p.communicate()[0]\n    if len(result) > 0:\n        log.info(result)\n    if p.returncode != 0:\n        raise subprocess.CalledProcessError(p.returncode, cmd)\n\n# Special print-and-call command for the slave build that strips out\n# xcodebuild's spammy list of environment variables.\n#\ndef print_and_call_slave_build(cmd, other_platform):\n    separator = '=== BUILD NATIVE TARGET '\n    p = subprocess.Popen(cmd, stdout=subprocess.PIPE, stderr=subprocess.STDOUT)\n    result = p.communicate()[0].split(separator)\n    if len(result) == 1:\n        result = result[0]\n    else:\n        result = separator + result[1]\n    log.info(\"Cmd \" + \" \".join(cmd) + \"\\n\" + result)\n    if p.returncode != 0:\n        raise subprocess.CalledProcessError(p.returncode, cmd)\n\n# Issue a warning and record that a warning has been issued.\n#\ndef issue_warning(msg, *args, **kwargs):\n    global issued_warnings\n    issued_warnings = True\n    log.warn(msg, *args, **kwargs)\n\n\n\n##############################################################################\n#\n# Main Application\n#\n##############################################################################\n\n# Check if we are running as master.\n#\ndef is_master():\n    return os.environ.get('UFW_MASTER_PLATFORM', os.environ['PLATFORM_NAME']) == os.environ['PLATFORM_NAME']\n\n# DerivedData should almost never appear in any framework, library, or header\n# search paths. However, Xcode will sometimes add them in, so we check to make\n# sure.\n#\ndef check_for_derived_data_in_search_paths(project):\n    search_path_keys = [\"FRAMEWORK_SEARCH_PATHS\", \"LIBRARY_SEARCH_PATHS\", \"HEADER_SEARCH_PATHS\"]\n    build_configs = project.target['buildConfigurationList']['buildConfigurations']\n    build_settings = filter(lambda x: x['name'] == os.environ['CONFIGURATION'], build_configs)[0]['buildSettings']\n    \n    found_something = False\n    for path_key in filter(lambda x: x in build_settings, search_path_keys):\n        path = build_settings[path_key]\n        if \"DerivedData\" in path:\n            found_something = True\n            log.warn(\"Derived data in %s\" % path)\n            issue_warning(\"'%s' contains reference to 'DerivedData'.\" % path_key)\n    if found_something:\n        log.warn(\"Check your build settings and remove any entries that contain paths inside the DerivedData folder.\")\n        log.warn(\"Otherwise you can disable this warning by changing 'config_warn_derived_data' in this script.\")\n\n# Link local architectures into their respective archives.\n#\ndef link_local_archs(project):\n    for arch in project.local_architectures:\n        print_and_call(project.get_single_arch_link_command(arch))\n\n# Link only the local architectures into the final product, not the slave\n# architectures. For iphoneos, this will be armv6, armv7. For simulator, this\n# will be i386.\n#\ndef link_combine_local_archs(project):\n    print_and_call(project.get_local_archs_link_command())\n\n# Link all architectures into the final product.\n#\ndef link_combine_all_archs(project):\n    print_and_call(project.get_all_archs_link_command())\n\n# Check if we should open the build directory after a successful build.\n#\ndef should_open_build_dir():\n    env_setting = os.environ.get('UFW_OPEN_BUILD_DIR', None)\n    if env_setting is not None:\n        return env_setting\n\n    return config_open_build_dir\n\n# Open the build dir in Finder.\n#\ndef open_build_dir():\n    print_and_call(['open', os.environ['TARGET_BUILD_DIR']])\n\n# Check if the build was started by selecting \"Archive\" under \"Product\" in\n# Xcode.\n#\ndef is_archive_build():\n    # ACTION is always 'build', but perhaps Apple will fix this someday?\n    archive_build = os.environ['ACTION'] == 'archive'\n\n    if not archive_build:\n        # This can be passed in as an env variable when building from command line.\n        archive_build = os.environ.get('UFW_ACTION', None) == 'archive'\n\n    build_dir = splitpath(os.environ['BUILD_DIR'])\n    if not archive_build:\n        # This partial path is used when you select \"archive\" from within Xcode.\n        archive_build = 'ArchiveIntermediates' in build_dir\n\n    # It only counts as a full archive build if this target is being built into\n    # its own build dir (not being built as a dependency of another target)\n    if archive_build:\n        archive_build = os.environ['TARGET_NAME'] in build_dir\n    \n    return archive_build\n\n# Xcode by default throws all public headers into the top level directory.\n# This function moves them to their expected deep hierarchy.\n#\ndef build_deep_header_hierarchy(project):\n    header_path_top = config_deep_header_top\n    if not header_path_top:\n        header_path_top = os.path.commonprefix(project.header_paths)\n    else:\n        header_path_top = splitpath(header_path_top)\n\n    built_headers_path = os.path.join(os.environ['TARGET_BUILD_DIR'], os.environ['PUBLIC_HEADERS_FOLDER_PATH'])\n    movable_headers = project.movable_headers_relative_to(header_path_top)\n\n    # Remove subdirs if they only contain files that have been rebuilt\n    ignore_headers = filter(lambda x: not os.path.isfile(top_level_file_path(built_headers_path, x)), movable_headers)\n    remove_subdirs(built_headers_path, [file[0] for file in ignore_headers])\n\n    # Move rebuilt headers into their proper subdirs\n    for header in movable_headers:\n        move_file(top_level_file_path(built_headers_path, header), full_file_path(built_headers_path, header))\n\n# Add all symlinks needed to make a full framework structure:\n#\n# MyFramework.framework\n# |-- MyFramework -> Versions/Current/MyFramework\n# |-- Headers -> Versions/Current/Headers\n# |-- Resources -> Versions/Current/Resources\n# `-- Versions\n#     |-- A\n#     |   |-- MyFramework\n#     |   |-- Headers\n#     |   |   `-- MyFramework.h\n#     |   `-- Resources\n#     |       |-- Info.plist\n#     |       |-- MyViewController.nib\n#     |       `-- en.lproj\n#     |           `-- InfoPlist.strings\n#     `-- Current -> A\n#\ndef add_symlinks_to_framework(project):\n    base_dir = project.local_built_fw_path\n    attempt_symlink(os.path.join(base_dir, \"Versions\", \"Current\"), os.environ['FRAMEWORK_VERSION'])\n    if os.path.isdir(os.path.join(base_dir, \"Versions\", \"Current\", \"Headers\")):\n        attempt_symlink(os.path.join(base_dir, \"Headers\"), os.path.join(\"Versions\", \"Current\", \"Headers\"))\n    if os.path.isdir(os.path.join(base_dir, \"Versions\", \"Current\", \"Resources\")):\n        attempt_symlink(os.path.join(base_dir, \"Resources\"), os.path.join(\"Versions\", \"Current\", \"Resources\"))\n    attempt_symlink(os.path.join(base_dir, os.environ['EXECUTABLE_NAME']), os.path.join(\"Versions\", \"Current\", os.environ['EXECUTABLE_NAME']))\n\n# Build an embedded framework structure.\n# An embedded framework contains the actual framework, plus a \"Resources\"\n# directory containing symlinks to all resources found in the actual framework,\n# with the exception of \"Info.plist\" and anything ending in \".lproj\":\n#\n# MyFramework.embeddedframework\n# |-- MyFramework.framework\n# |   |-- MyFramework -> Versions/Current/MyFramework\n# |   |-- Headers -> Versions/Current/Headers\n# |   |-- Resources -> Versions/Current/Resources\n# |   `-- Versions\n# |       |-- A\n# |       |   |-- MyFramework\n# |       |   |-- Headers\n# |       |   |   `-- MyFramework.h\n# |       |   `-- Resources\n# |       |       |-- Info.plist\n# |       |       |-- MyViewController.nib\n# |       |       `-- en.lproj\n# |       |           `-- InfoPlist.strings\n# |       `-- Current -> A\n# `-- Resources\n#     `-- MyViewController.nib -> ../MyFramework.framework/Resources/MyViewController.nib\n#\ndef build_embedded_framework(project):\n    fw_path = project.local_built_fw_path\n    embedded_path = project.local_built_embedded_fw_path\n    fw_name = os.environ['WRAPPER_NAME']\n    remove_path(embedded_path)\n    ensure_path_exists(embedded_path)\n    copy_overwrite(fw_path, os.path.join(embedded_path, fw_name))\n    ensure_path_exists(os.path.join(embedded_path, \"Resources\"))\n    symlink_source = os.path.join(\"..\", fw_name, \"Resources\")\n    symlink_path = os.path.join(embedded_path, \"Resources\")\n    if os.path.isdir(os.path.join(fw_path, \"Resources\")):\n        for file in filter(lambda x: x != \"Info.plist\" and not x.endswith(\".lproj\"), os.listdir(os.path.join(fw_path, \"Resources\"))):\n            attempt_symlink(os.path.join(symlink_path, file), os.path.join(symlink_source, file))\n\n    # Remove the normal framework and replace it with a symlink to the copy\n    # in the embedded framework. This is needed because Xcode runs its strip\n    # phase AFTER the script runs.\n    embed_fw_wrapper = os.path.splitext(os.environ['WRAPPER_NAME'])[0] + \".embeddedframework\"\n    remove_path(fw_path)\n    attempt_symlink(fw_path, os.path.join(embed_fw_wrapper, os.environ['WRAPPER_NAME']))\n\n\n# Run the build process in slave mode to build the other configuration\n# (device/simulator).\n#\ndef run_slave_build(project):\n    print_and_call_slave_build(project.get_slave_project_build_command(), project.other_platform)\n\n# Run the build process.\n#\ndef run_build():\n    project = Project(os.path.join(os.environ['PROJECT_FILE_PATH'], \"project.pbxproj\"))\n\n    # Issue warnings only if we're master.\n    if is_master():\n        if len(project.compilable_sources) == 0:\n            raise Exception(\"No compilable sources found. Please add at least one source file to build target %s.\" % os.environ['TARGET_NAME'])\n\n        if config_warn_derived_data:\n            check_for_derived_data_in_search_paths(project)\n        if config_warn_no_public_headers and len(project.public_headers) == 0:\n            issue_warning('No headers in build target %s were marked public. Please move at least one header to \"Public\" in the \"Copy Headers\" build phase.' % os.environ['TARGET_NAME'])\n\n    # Only build slave if this is an archive build.\n    if is_archive_build():\n        if is_master():\n            log.debug(\"Building as MASTER\")\n            # The slave-side linker tries to include this (nonexistent) path as\n            # a library path.\n            ensure_path_exists(project.get_slave_environment()['BUILT_PRODUCTS_DIR'])\n            project.build_state.persist()\n            run_slave_build(project)\n            project.build_state.reload()\n        else:\n            log.debug(\"Building as SLAVE\")\n            project.build_state.reload()\n            project.build_state.set_slave_properties(project.local_architectures,\n                                                     project.local_linked_archive_paths,\n                                                     project.local_built_fw_path,\n                                                     project.local_built_embedded_fw_path)\n            project.build_state.persist()\n\n    link_local_archs(project)\n    \n    # Only do a universal binary when building an archive.\n    if is_archive_build() and is_master():\n        link_combine_all_archs(project)\n    else:\n        link_combine_local_archs(project)\n\n    if config_deep_header_hierarchy:\n        build_deep_header_hierarchy(project)\n\n    add_symlinks_to_framework(project)\n    \n    if is_master():\n        if config_framework_type == 'embeddedframework':\n            build_embedded_framework(project)\n        elif config_framework_type != 'framework':\n            raise Exception(\"%s: Unknown framework type for config_framework_type\" % config_framework_type)\n\n\nif __name__ == \"__main__\":\n    log_handler = logging.StreamHandler()\n    log_handler.setFormatter(logging.Formatter(\"%(name)s (\" + os.environ['PLATFORM_NAME'] + \"): %(levelname)s: %(message)s\"))\n    log.addHandler(log_handler)\n    log.setLevel(config_log_level)\n\n    error_code = 0\n    prefix = \"M\" if is_master() else \"S\"\n    log_handler.setFormatter(logging.Formatter(\"%(name)s (\" + prefix + \" \" + os.environ['PLATFORM_NAME'] + \"): %(levelname)s: %(message)s\"))\n\n    log.debug(\"Begin build process\")\n\n    if config_deep_header_top:\n        config_deep_header_top = string.Template(config_deep_header_top).substitute(os.environ)\n\n    try:\n        run_build()\n        if issued_warnings:\n            if config_fail_on_warnings:\n                error_code = 1\n            log.warn(\"Build completed with warnings\")\n        else:\n            log.info(\"Build completed\")\n        if not is_archive_build():\n            log.info(\"Note: This is *NOT* a universal framework build. To build as a universal framework, do an archive build.\")\n            log.info(\"To do an archive build from command line, use \\\"xcodebuild -configuration Release UFW_ACTION=archive clean build\\\"\")\n    except Exception:\n        traceback.print_exc(file=sys.stdout)\n        error_code = 1\n        log.error(\"Build failed\")\n    finally:\n        if error_code == 0 and is_archive_build() and is_master():\n            log.info(\"Built framework is in \" + os.environ['TARGET_BUILD_DIR'])\n            if should_open_build_dir():\n                open_build_dir()\n        sys.exit(error_code)\n";
		};
		CB775561169F40BD00EA90A5 /* ShellScript */ = {
			isa = PBXShellScriptBuildPhase;
			buildActionMask = 2147483647;
			files = (
			);
			inputPaths = (
			);
			outputPaths = (
			);
			runOnlyForDeploymentPostprocessing = 0;
			shellPath = /bin/sh;
			shellScript = "${PROJECT_DIR}/XcodeCoverage/exportenv.sh";
			showEnvVarsInLog = 0;
		};
/* End PBXShellScriptBuildPhase section */

/* Begin PBXSourcesBuildPhase section */
		39DA35AE1618432E009EB332 /* Sources */ = {
			isa = PBXSourcesBuildPhase;
			buildActionMask = 2147483647;
			files = (
				39DA82C016184456001E7F79 /* KSCrash.m in Sources */,
				39DA82C616184456001E7F79 /* KSCrashReportStore.m in Sources */,
				39DA82E316184487001E7F79 /* KSCrashReportFilterSets.m in Sources */,
				39DA82E716184487001E7F79 /* KSCrashReportFilter.m in Sources */,
				39DA82EB16184487001E7F79 /* KSCrashReportFilterAlert.m in Sources */,
				39DA82EF16184487001E7F79 /* KSCrashReportFilterAppleFmt.m in Sources */,
				39DA82F316184487001E7F79 /* KSCrashReportFilterBasic.m in Sources */,
				39DA82F716184487001E7F79 /* KSCrashReportFilterGZip.m in Sources */,
				39DA82FB16184487001E7F79 /* KSCrashReportFilterJSON.m in Sources */,
				39DA82FF16184487001E7F79 /* KSCrashReportSinkConsole.m in Sources */,
				39DA830316184487001E7F79 /* KSCrashReportSinkEMail.m in Sources */,
				39DA830716184487001E7F79 /* KSCrashReportSinkQuincyHockey.m in Sources */,
				39DA830B16184487001E7F79 /* KSCrashReportSinkStandard.m in Sources */,
				39DA831C16184492001E7F79 /* Container+DeepSearch.m in Sources */,
				39DA832016184492001E7F79 /* KSHTTPMultipartPostBody.m in Sources */,
				39DA832416184492001E7F79 /* KSHTTPRequestSender.m in Sources */,
				39DA832816184492001E7F79 /* KSReachabilityKSCrash.m in Sources */,
				39DA832E16184492001E7F79 /* NSData+GZip.m in Sources */,
				39DA833216184492001E7F79 /* NSMutableData+AppendUTF8.m in Sources */,
				39DA835F161844FF001E7F79 /* KSBacktrace.c in Sources */,
				39DA8363161844FF001E7F79 /* KSFileUtils.c in Sources */,
				39DA8367161844FF001E7F79 /* KSJSONCodec.c in Sources */,
				39DA836D161844FF001E7F79 /* KSJSONCodecObjC.m in Sources */,
				39DA8373161844FF001E7F79 /* KSLogger.m in Sources */,
				39DA8375161844FF001E7F79 /* KSMach_Arm.c in Sources */,
				39DA8377161844FF001E7F79 /* KSMach_x86_32.c in Sources */,
				39DA8379161844FF001E7F79 /* KSMach_x86_64.c in Sources */,
				39DA837B161844FF001E7F79 /* KSMach.c in Sources */,
				39DA837F161844FF001E7F79 /* KSObjC.c in Sources */,
				39DA8385161844FF001E7F79 /* KSSafeCollections.m in Sources */,
				39DA8387161844FF001E7F79 /* KSSignalInfo.c in Sources */,
				39DA838B161844FF001E7F79 /* KSString.c in Sources */,
				39DA838F161844FF001E7F79 /* KSSysCtl.c in Sources */,
				39DA8395161844FF001E7F79 /* KSZombie.m in Sources */,
				39DA839B161844FF001E7F79 /* RFC3339DateTool.m in Sources */,
				39DA83B11618450A001E7F79 /* KSCrashC.c in Sources */,
				39DA83B71618450A001E7F79 /* KSCrashReport.c in Sources */,
				39DA83BD1618450A001E7F79 /* KSCrashSentry_MachException.c in Sources */,
				39DA83C31618450A001E7F79 /* KSCrashSentry_NSException.m in Sources */,
				39DA83C71618450A001E7F79 /* KSCrashSentry_Signal.c in Sources */,
				39DA83CB1618450A001E7F79 /* KSCrashSentry.c in Sources */,
				39DA83CF1618450A001E7F79 /* KSCrashState.c in Sources */,
				39DA83D51618450A001E7F79 /* KSSystemInfo.m in Sources */,
				39DA84F7161978D7001E7F79 /* NSDictionary+Merge.m in Sources */,
				394DCC72164F43C2008A4C50 /* KSCrashDoctor.m in Sources */,
				39D329DE16765AD500D989DC /* KSCrashSentry_Deadlock.m in Sources */,
				CB5A5B3E16C6650E00DC1D2D /* NSError+SimpleConstructor.m in Sources */,
				CB5A5B4616C718C500DC1D2D /* KSCrashCallCompletion.m in Sources */,
				CBE3D8E816C7A61400C4105E /* KSCrashInstallationQuincyHockey.m in Sources */,
				CB7C754616CD5F5F00227870 /* KSCrashInstallation.m in Sources */,
				CB1B377216D74F3C00FFFCEA /* KSCString.m in Sources */,
				CBF2D93C16DE86B00003AD7E /* KSCrashInstallationEmail.m in Sources */,
				CBF2D94216DEDCC10003AD7E /* KSCrashInstallationStandard.m in Sources */,
<<<<<<< HEAD
				2122BBD116F185120056D11C /* KSCrashReportSinkTakanashi.m in Sources */,
				2193ACC616F19D690016EA5F /* KSCrashInstallationTakanashi.m in Sources */,
				CBCED88D175E567F00BF56F0 /* KSCrashSentry_User.c in Sources */,
				CB05EC8A176292EA0095353E /* KSCrashSentry_CPPException.mm in Sources */,
				CB5C51881767639400A05F0C /* KSCrashType.c in Sources */,
=======
				2122BBD116F185120056D11C /* KSCrashReportSinkVictory.m in Sources */,
				2193ACC616F19D690016EA5F /* KSCrashInstallationVictory.m in Sources */,
>>>>>>> 533779d3
			);
			runOnlyForDeploymentPostprocessing = 0;
		};
		39DA35C216184338009EB332 /* Sources */ = {
			isa = PBXSourcesBuildPhase;
			buildActionMask = 2147483647;
			files = (
				39DA82C116184456001E7F79 /* KSCrash.m in Sources */,
				39DA82C716184456001E7F79 /* KSCrashReportStore.m in Sources */,
				39DA82E416184487001E7F79 /* KSCrashReportFilterSets.m in Sources */,
				39DA82E816184487001E7F79 /* KSCrashReportFilter.m in Sources */,
				39DA82EC16184487001E7F79 /* KSCrashReportFilterAlert.m in Sources */,
				39DA82F016184487001E7F79 /* KSCrashReportFilterAppleFmt.m in Sources */,
				39DA82F416184487001E7F79 /* KSCrashReportFilterBasic.m in Sources */,
				39DA82F816184487001E7F79 /* KSCrashReportFilterGZip.m in Sources */,
				39DA82FC16184487001E7F79 /* KSCrashReportFilterJSON.m in Sources */,
				39DA830016184487001E7F79 /* KSCrashReportSinkConsole.m in Sources */,
				39DA830416184487001E7F79 /* KSCrashReportSinkEMail.m in Sources */,
				39DA830816184487001E7F79 /* KSCrashReportSinkQuincyHockey.m in Sources */,
				39DA830C16184487001E7F79 /* KSCrashReportSinkStandard.m in Sources */,
				39DA831D16184492001E7F79 /* Container+DeepSearch.m in Sources */,
				39DA832116184492001E7F79 /* KSHTTPMultipartPostBody.m in Sources */,
				39DA832516184492001E7F79 /* KSHTTPRequestSender.m in Sources */,
				39DA832916184492001E7F79 /* KSReachabilityKSCrash.m in Sources */,
				39DA832F16184492001E7F79 /* NSData+GZip.m in Sources */,
				39DA833316184492001E7F79 /* NSMutableData+AppendUTF8.m in Sources */,
				39DA8360161844FF001E7F79 /* KSBacktrace.c in Sources */,
				39DA8364161844FF001E7F79 /* KSFileUtils.c in Sources */,
				39DA8368161844FF001E7F79 /* KSJSONCodec.c in Sources */,
				39DA836E161844FF001E7F79 /* KSJSONCodecObjC.m in Sources */,
				39DA8374161844FF001E7F79 /* KSLogger.m in Sources */,
				39DA8376161844FF001E7F79 /* KSMach_Arm.c in Sources */,
				39DA8378161844FF001E7F79 /* KSMach_x86_32.c in Sources */,
				39DA837A161844FF001E7F79 /* KSMach_x86_64.c in Sources */,
				39DA837C161844FF001E7F79 /* KSMach.c in Sources */,
				39DA8380161844FF001E7F79 /* KSObjC.c in Sources */,
				39DA8386161844FF001E7F79 /* KSSafeCollections.m in Sources */,
				39DA8388161844FF001E7F79 /* KSSignalInfo.c in Sources */,
				39DA838C161844FF001E7F79 /* KSString.c in Sources */,
				39DA8390161844FF001E7F79 /* KSSysCtl.c in Sources */,
				39DA8396161844FF001E7F79 /* KSZombie.m in Sources */,
				39DA839C161844FF001E7F79 /* RFC3339DateTool.m in Sources */,
				39DA83B21618450A001E7F79 /* KSCrashC.c in Sources */,
				39DA83B81618450A001E7F79 /* KSCrashReport.c in Sources */,
				39DA83BE1618450A001E7F79 /* KSCrashSentry_MachException.c in Sources */,
				39DA83C41618450A001E7F79 /* KSCrashSentry_NSException.m in Sources */,
				39DA83C81618450A001E7F79 /* KSCrashSentry_Signal.c in Sources */,
				39DA83CC1618450A001E7F79 /* KSCrashSentry.c in Sources */,
				39DA83D01618450A001E7F79 /* KSCrashState.c in Sources */,
				39DA83D61618450A001E7F79 /* KSSystemInfo.m in Sources */,
				39DA84F9161978DE001E7F79 /* NSDictionary+Merge.m in Sources */,
				394DCC74164F547E008A4C50 /* KSCrashDoctor.m in Sources */,
				39D329DF16765AD500D989DC /* KSCrashSentry_Deadlock.m in Sources */,
				CBC74E9E169FD6FC001A688D /* GCDAProfiling.c in Sources */,
				CB5A5B4016C6650E00DC1D2D /* NSError+SimpleConstructor.m in Sources */,
				CB5A5B4816C718C500DC1D2D /* KSCrashCallCompletion.m in Sources */,
				CBE3D8E916C7A61400C4105E /* KSCrashInstallationQuincyHockey.m in Sources */,
				CB7C754816CD5F5F00227870 /* KSCrashInstallation.m in Sources */,
				CB1B377416D74F3C00FFFCEA /* KSCString.m in Sources */,
				CBF2D93D16DE86B00003AD7E /* KSCrashInstallationEmail.m in Sources */,
				CBF2D94316DEDCC10003AD7E /* KSCrashInstallationStandard.m in Sources */,
<<<<<<< HEAD
				2122BBD216F185120056D11C /* KSCrashReportSinkTakanashi.m in Sources */,
				2193ACC716F19D690016EA5F /* KSCrashInstallationTakanashi.m in Sources */,
				CBCED88F175E567F00BF56F0 /* KSCrashSentry_User.c in Sources */,
				CB05EC8C176292EB0095353E /* KSCrashSentry_CPPException.mm in Sources */,
				CB5C518A1767639400A05F0C /* KSCrashType.c in Sources */,
=======
				2122BBD216F185120056D11C /* KSCrashReportSinkVictory.m in Sources */,
				2193ACC716F19D690016EA5F /* KSCrashInstallationVictory.m in Sources */,
>>>>>>> 533779d3
			);
			runOnlyForDeploymentPostprocessing = 0;
		};
		39DA35CF16184338009EB332 /* Sources */ = {
			isa = PBXSourcesBuildPhase;
			buildActionMask = 2147483647;
			files = (
				39DA84331618D02F001E7F79 /* Container+DeepSearch_Tests.m in Sources */,
				39DA84351618D02F001E7F79 /* FileBasedTestCase.m in Sources */,
				39DA84361618D02F001E7F79 /* KSCrashReportConverter_Tests.m in Sources */,
				39DA84371618D02F001E7F79 /* KSCrashReportFilter_Tests.m in Sources */,
				39DA84381618D02F001E7F79 /* KSCrashReportStore_Tests.m in Sources */,
				39DA84391618D02F001E7F79 /* KSCrashState_Tests.m in Sources */,
				39DA843A1618D02F001E7F79 /* KSFileUtils_Tests.m in Sources */,
				39DA843B1618D02F001E7F79 /* KSJSONCodec_Tests.m in Sources */,
				39DA843C1618D02F001E7F79 /* KSMach_Tests.m in Sources */,
				39DA843E1618D02F001E7F79 /* KSObjC_Tests.m in Sources */,
				39DA843F1618D02F001E7F79 /* KSSignalInfo_Tests.m in Sources */,
				39DA84401618D02F001E7F79 /* NSData+Gzip_Tests.m in Sources */,
				39DA84411618D02F001E7F79 /* NSMutableData+AppendUTF8_Tests.m in Sources */,
				39DA84421618D02F001E7F79 /* RFC3339DateTool_Tests.m in Sources */,
				39DA84441618D02F001E7F79 /* SenTestCase+KSCrash.m in Sources */,
				39DA84FD16198753001E7F79 /* NSDictionary+Merge_Tests.m in Sources */,
				CB117DBF16B4402B00FA3F2A /* KSZombie_Tests.m in Sources */,
				CB117DC216B4465500FA3F2A /* KSSystemInfo_Tests.m in Sources */,
				CB117DC516B4488400FA3F2A /* KSSysCtl_Tests.m in Sources */,
				CB117DC816B44FC600FA3F2A /* KSString_Tests.m in Sources */,
				CB117DCB16B458FC00FA3F2A /* KSSafeCollections_Tests.m in Sources */,
				CB117DCF16B4990B00FA3F2A /* KSLogger_Tests.m in Sources */,
				CB117DD516B4C4C500FA3F2A /* KSCrashSentry_Deadlock_Tests.m in Sources */,
				CB117DD816B4C62000FA3F2A /* KSCrashSentry_NSException_Tests.m in Sources */,
				CB117DDB16B4C75E00FA3F2A /* KSCrashSentry_Signal_Tests.m in Sources */,
				CBF2D94616E256270003AD7E /* KSCString_Tests.m in Sources */,
				CBF2D94916E25E520003AD7E /* NSError+SimpleConstructor_Tests.m in Sources */,
				CBF2D94C16E260AB0003AD7E /* KSCrashSentry_Tests.m in Sources */,
				CBF2D94F16E27AD90003AD7E /* KSCrashReportFilterJSON_Tests.m in Sources */,
				CBF2D95216E27B300003AD7E /* KSCrashReportFilterGZip_Tests.m in Sources */,
				CBF2D95516E27BF60003AD7E /* KSCrashReportFilterAlert_Tests.m in Sources */,
				CBD9A64416E3E875007142EE /* KSCrashInstallationEmail_Tests.m in Sources */,
				CBD9A64716E3EC02007142EE /* KSCrashInstallationQuincyHockey_Tests.m in Sources */,
				CBD9A64A16E3F424007142EE /* KSCrashInstallationStandard_Tests.m in Sources */,
				21D6639E16F1AD1400654F31 /* KSCrashInstallationVictory_Tests.m in Sources */,
			);
			runOnlyForDeploymentPostprocessing = 0;
		};
		CB0AA0E8167EC43E006EAB99 /* Sources */ = {
			isa = PBXSourcesBuildPhase;
			buildActionMask = 2147483647;
			files = (
				CB0AA0FD167EC460006EAB99 /* KSCrashC.c in Sources */,
				CB0AA100167EC460006EAB99 /* KSCrashReport.c in Sources */,
				CB0AA104167EC460006EAB99 /* KSCrashState.c in Sources */,
				CB0AA107167EC460006EAB99 /* KSSystemInfo.m in Sources */,
				CB0AA109167EC465006EAB99 /* KSCrashSentry.c in Sources */,
				CB0AA10C167EC465006EAB99 /* KSCrashSentry_Deadlock.m in Sources */,
				CB0AA10E167EC465006EAB99 /* KSCrashSentry_MachException.c in Sources */,
				CB0AA111167EC465006EAB99 /* KSCrashSentry_NSException.m in Sources */,
				CB0AA112167EC465006EAB99 /* KSCrashSentry_Signal.c in Sources */,
				CB0AA117167EC470006EAB99 /* KSBacktrace.c in Sources */,
				CB0AA119167EC470006EAB99 /* KSFileUtils.c in Sources */,
				CB0AA11B167EC470006EAB99 /* KSJSONCodec.c in Sources */,
				CB0AA11E167EC470006EAB99 /* KSJSONCodecObjC.m in Sources */,
				CB0AA120167EC470006EAB99 /* KSLogger.m in Sources */,
				CB0AA121167EC470006EAB99 /* KSMach_Arm.c in Sources */,
				CB0AA122167EC470006EAB99 /* KSMach_x86_32.c in Sources */,
				CB0AA123167EC470006EAB99 /* KSMach_x86_64.c in Sources */,
				CB0AA124167EC470006EAB99 /* KSMach.c in Sources */,
				CB0AA126167EC470006EAB99 /* KSObjC.c in Sources */,
				CB0AA129167EC470006EAB99 /* KSSafeCollections.m in Sources */,
				CB0AA12A167EC470006EAB99 /* KSSignalInfo.c in Sources */,
				CB0AA12C167EC470006EAB99 /* KSString.c in Sources */,
				CB0AA12E167EC470006EAB99 /* KSSysCtl.c in Sources */,
				CB0AA131167EC470006EAB99 /* KSZombie.m in Sources */,
				CB0AA134167EC470006EAB99 /* RFC3339DateTool.m in Sources */,
				CB0AA136167EC477006EAB99 /* KSCrashDoctor.m in Sources */,
				CB0AA138167EC477006EAB99 /* KSCrashReportStore.m in Sources */,
				CB0AA13A167EC480006EAB99 /* KSCrashReportFilter.m in Sources */,
				CB0AA13E167EC480006EAB99 /* KSCrashReportFilterAlert.m in Sources */,
				CB0AA140167EC480006EAB99 /* KSCrashReportFilterAppleFmt.m in Sources */,
				CB0AA142167EC480006EAB99 /* KSCrashReportFilterBasic.m in Sources */,
				CB0AA144167EC485006EAB99 /* KSCrashReportFilterJSON.m in Sources */,
				CB0AA146167EC485006EAB99 /* KSCrashReportSinkConsole.m in Sources */,
				CB0AA14A167EC4AD006EAB99 /* Container+DeepSearch.m in Sources */,
				CB0AA14C167EC4AD006EAB99 /* KSHTTPMultipartPostBody.m in Sources */,
				CB0AA14E167EC4AD006EAB99 /* KSHTTPRequestSender.m in Sources */,
				CB0AA150167EC4AD006EAB99 /* KSReachabilityKSCrash.m in Sources */,
				CB0AA153167EC4B1006EAB99 /* NSDictionary+Merge.m in Sources */,
				CB0AA155167EC4B1006EAB99 /* NSMutableData+AppendUTF8.m in Sources */,
				CB0AA157167EC4B5006EAB99 /* KSCrash.m in Sources */,
				CB5A5B3F16C6650E00DC1D2D /* NSError+SimpleConstructor.m in Sources */,
				CB5A5B4716C718C500DC1D2D /* KSCrashCallCompletion.m in Sources */,
				CB7C754716CD5F5F00227870 /* KSCrashInstallation.m in Sources */,
				CB1B377316D74F3C00FFFCEA /* KSCString.m in Sources */,
				CBCED88E175E567F00BF56F0 /* KSCrashSentry_User.c in Sources */,
				CB05EC8B176292EB0095353E /* KSCrashSentry_CPPException.mm in Sources */,
				CB5C51891767639400A05F0C /* KSCrashType.c in Sources */,
			);
			runOnlyForDeploymentPostprocessing = 0;
		};
/* End PBXSourcesBuildPhase section */

/* Begin PBXTargetDependency section */
		39DA35DB16184338009EB332 /* PBXTargetDependency */ = {
			isa = PBXTargetDependency;
			target = 39DA35C516184338009EB332 /* KSCrashLib */;
			targetProxy = 39DA35DA16184338009EB332 /* PBXContainerItemProxy */;
		};
		39DA844E1618D2F5001E7F79 /* PBXTargetDependency */ = {
			isa = PBXTargetDependency;
			target = 39DA35B31618432E009EB332 /* KSCrash */;
			targetProxy = 39DA844D1618D2F5001E7F79 /* PBXContainerItemProxy */;
		};
/* End PBXTargetDependency section */

/* Begin PBXVariantGroup section */
		39DA35B81618432E009EB332 /* InfoPlist.strings */ = {
			isa = PBXVariantGroup;
			children = (
				39DA35B91618432E009EB332 /* en */,
			);
			name = InfoPlist.strings;
			sourceTree = "<group>";
		};
		39DA35E016184338009EB332 /* InfoPlist.strings */ = {
			isa = PBXVariantGroup;
			children = (
				39DA35E116184338009EB332 /* en */,
			);
			name = InfoPlist.strings;
			sourceTree = "<group>";
		};
		CB0AA0F2167EC43E006EAB99 /* InfoPlist.strings */ = {
			isa = PBXVariantGroup;
			children = (
				CB0AA0F3167EC43E006EAB99 /* en */,
			);
			name = InfoPlist.strings;
			sourceTree = "<group>";
		};
/* End PBXVariantGroup section */

/* Begin XCBuildConfiguration section */
		39DA35A91618430D009EB332 /* Debug */ = {
			isa = XCBuildConfiguration;
			buildSettings = {
				ALWAYS_SEARCH_USER_PATHS = NO;
				CLANG_ANALYZER_SECURITY_FLOATLOOPCOUNTER = YES;
				CLANG_ANALYZER_SECURITY_INSECUREAPI_RAND = YES;
				CLANG_ANALYZER_SECURITY_INSECUREAPI_STRCPY = YES;
				CLANG_CXX_LANGUAGE_STANDARD = "gnu++0x";
				CLANG_CXX_LIBRARY = "libc++";
				CLANG_ENABLE_OBJC_ARC = YES;
				CLANG_WARN_CXX0X_EXTENSIONS = YES;
				CLANG_WARN_DEPRECATED_OBJC_IMPLEMENTATIONS = YES;
				CLANG_WARN_EMPTY_BODY = YES;
				CLANG_WARN_IMPLICIT_SIGN_CONVERSION = YES;
				CLANG_WARN_OBJC_IMPLICIT_ATOMIC_PROPERTIES = YES;
				CLANG_WARN_OBJC_MISSING_PROPERTY_SYNTHESIS = YES;
				CLANG_WARN_OBJC_RECEIVER_WEAK = YES;
				CLANG_WARN_SUSPICIOUS_IMPLICIT_CONVERSION = YES;
				CLANG_WARN__DUPLICATE_METHOD_MATCH = YES;
				CLANG_WARN__EXIT_TIME_DESTRUCTORS = YES;
				COPY_PHASE_STRIP = NO;
				GCC_C_LANGUAGE_STANDARD = gnu99;
				GCC_DYNAMIC_NO_PIC = NO;
				GCC_OPTIMIZATION_LEVEL = 0;
				GCC_PREPROCESSOR_DEFINITIONS = (
					"DEBUG=1",
					"$(inherited)",
				);
				GCC_SYMBOLS_PRIVATE_EXTERN = NO;
				GCC_WARN_64_TO_32_BIT_CONVERSION = YES;
				GCC_WARN_ABOUT_MISSING_NEWLINE = YES;
				GCC_WARN_ABOUT_RETURN_TYPE = YES;
				GCC_WARN_FOUR_CHARACTER_CONSTANTS = YES;
				GCC_WARN_HIDDEN_VIRTUAL_FUNCTIONS = YES;
				GCC_WARN_INITIALIZER_NOT_FULLY_BRACKETED = YES;
				GCC_WARN_NON_VIRTUAL_DESTRUCTOR = YES;
				GCC_WARN_SHADOW = YES;
				GCC_WARN_SIGN_COMPARE = YES;
				GCC_WARN_STRICT_SELECTOR_MATCH = YES;
				GCC_WARN_UNDECLARED_SELECTOR = YES;
				GCC_WARN_UNINITIALIZED_AUTOS = YES;
				GCC_WARN_UNKNOWN_PRAGMAS = YES;
				GCC_WARN_UNUSED_FUNCTION = YES;
				GCC_WARN_UNUSED_LABEL = YES;
				GCC_WARN_UNUSED_PARAMETER = YES;
				GCC_WARN_UNUSED_VARIABLE = YES;
				IPHONEOS_DEPLOYMENT_TARGET = 5.0;
				SDKROOT = iphoneos;
				STRIP_STYLE = debugging;
			};
			name = Debug;
		};
		39DA35AA1618430D009EB332 /* Release */ = {
			isa = XCBuildConfiguration;
			buildSettings = {
				ALWAYS_SEARCH_USER_PATHS = NO;
				CLANG_ANALYZER_SECURITY_FLOATLOOPCOUNTER = YES;
				CLANG_ANALYZER_SECURITY_INSECUREAPI_RAND = YES;
				CLANG_ANALYZER_SECURITY_INSECUREAPI_STRCPY = YES;
				CLANG_CXX_LANGUAGE_STANDARD = "gnu++0x";
				CLANG_CXX_LIBRARY = "libc++";
				CLANG_ENABLE_OBJC_ARC = YES;
				CLANG_WARN_CXX0X_EXTENSIONS = YES;
				CLANG_WARN_DEPRECATED_OBJC_IMPLEMENTATIONS = YES;
				CLANG_WARN_EMPTY_BODY = YES;
				CLANG_WARN_IMPLICIT_SIGN_CONVERSION = YES;
				CLANG_WARN_OBJC_IMPLICIT_ATOMIC_PROPERTIES = YES;
				CLANG_WARN_OBJC_MISSING_PROPERTY_SYNTHESIS = YES;
				CLANG_WARN_OBJC_RECEIVER_WEAK = YES;
				CLANG_WARN_SUSPICIOUS_IMPLICIT_CONVERSION = YES;
				CLANG_WARN__DUPLICATE_METHOD_MATCH = YES;
				CLANG_WARN__EXIT_TIME_DESTRUCTORS = YES;
				COPY_PHASE_STRIP = YES;
				GCC_C_LANGUAGE_STANDARD = gnu99;
				GCC_WARN_64_TO_32_BIT_CONVERSION = YES;
				GCC_WARN_ABOUT_MISSING_NEWLINE = YES;
				GCC_WARN_ABOUT_RETURN_TYPE = YES;
				GCC_WARN_FOUR_CHARACTER_CONSTANTS = YES;
				GCC_WARN_HIDDEN_VIRTUAL_FUNCTIONS = YES;
				GCC_WARN_INITIALIZER_NOT_FULLY_BRACKETED = YES;
				GCC_WARN_NON_VIRTUAL_DESTRUCTOR = YES;
				GCC_WARN_SHADOW = YES;
				GCC_WARN_SIGN_COMPARE = YES;
				GCC_WARN_STRICT_SELECTOR_MATCH = YES;
				GCC_WARN_UNDECLARED_SELECTOR = YES;
				GCC_WARN_UNINITIALIZED_AUTOS = YES;
				GCC_WARN_UNKNOWN_PRAGMAS = YES;
				GCC_WARN_UNUSED_FUNCTION = YES;
				GCC_WARN_UNUSED_LABEL = YES;
				GCC_WARN_UNUSED_PARAMETER = YES;
				GCC_WARN_UNUSED_VARIABLE = YES;
				IPHONEOS_DEPLOYMENT_TARGET = 5.0;
				SDKROOT = iphoneos;
				STRIP_STYLE = debugging;
				VALIDATE_PRODUCT = YES;
			};
			name = Release;
		};
		39DA35C01618432E009EB332 /* Debug */ = {
			isa = XCBuildConfiguration;
			buildSettings = {
				CLANG_ENABLE_OBJC_ARC = NO;
				CONTENTS_FOLDER_PATH = "$(WRAPPER_NAME)/Versions/$(FRAMEWORK_VERSION)";
				DEAD_CODE_STRIPPING = NO;
				DYLIB_COMPATIBILITY_VERSION = 1;
				DYLIB_CURRENT_VERSION = 1;
				FRAMEWORK_VERSION = A;
				GCC_PRECOMPILE_PREFIX_HEADER = YES;
				GCC_PREFIX_HEADER = "KSCrash/KSCrash-Prefix.pch";
				GCC_PREPROCESSOR_DEFINITIONS = (
					"DEBUG=1",
					"$(inherited)",
				);
				INFOPLIST_FILE = "KSCrash/KSCrash-Info.plist";
				INFOPLIST_PATH = "$(UNLOCALIZED_RESOURCES_FOLDER_PATH)/Info.plist";
				INSTALL_PATH = "$(BUILT_PRODUCTS_DIR)";
				LINK_WITH_STANDARD_LIBRARIES = NO;
				MACH_O_TYPE = mh_object;
				PRODUCT_NAME = "$(TARGET_NAME)";
				SKIP_INSTALL = YES;
				UNLOCALIZED_RESOURCES_FOLDER_PATH = "$(CONTENTS_FOLDER_PATH)/Resources";
				WRAPPER_EXTENSION = framework;
			};
			name = Debug;
		};
		39DA35C11618432E009EB332 /* Release */ = {
			isa = XCBuildConfiguration;
			buildSettings = {
				CLANG_ENABLE_OBJC_ARC = NO;
				CONTENTS_FOLDER_PATH = "$(WRAPPER_NAME)/Versions/$(FRAMEWORK_VERSION)";
				DEAD_CODE_STRIPPING = NO;
				DYLIB_COMPATIBILITY_VERSION = 1;
				DYLIB_CURRENT_VERSION = 1;
				FRAMEWORK_VERSION = A;
				GCC_PRECOMPILE_PREFIX_HEADER = YES;
				GCC_PREFIX_HEADER = "KSCrash/KSCrash-Prefix.pch";
				INFOPLIST_FILE = "KSCrash/KSCrash-Info.plist";
				INFOPLIST_PATH = "$(UNLOCALIZED_RESOURCES_FOLDER_PATH)/Info.plist";
				INSTALL_PATH = "$(BUILT_PRODUCTS_DIR)";
				LINK_WITH_STANDARD_LIBRARIES = NO;
				MACH_O_TYPE = mh_object;
				PRODUCT_NAME = "$(TARGET_NAME)";
				SKIP_INSTALL = YES;
				UNLOCALIZED_RESOURCES_FOLDER_PATH = "$(CONTENTS_FOLDER_PATH)/Resources";
				WRAPPER_EXTENSION = framework;
			};
			name = Release;
		};
		39DA35E716184338009EB332 /* Debug */ = {
			isa = XCBuildConfiguration;
			buildSettings = {
				CLANG_ENABLE_OBJC_ARC = NO;
				DSTROOT = /tmp/KSCrashLib.dst;
				GCC_GENERATE_TEST_COVERAGE_FILES = YES;
				GCC_INSTRUMENT_PROGRAM_FLOW_ARCS = YES;
				GCC_PRECOMPILE_PREFIX_HEADER = YES;
				GCC_PREFIX_HEADER = "KSCrashLib/KSCrashLib-Prefix.pch";
				GCC_PREPROCESSOR_DEFINITIONS = (
					"DEBUG=1",
					"$(inherited)",
				);
				OTHER_LDFLAGS = "-ObjC";
				PRIVATE_HEADERS_FOLDER_PATH = "include/$(TARGET_NAME)";
				PRODUCT_NAME = "$(TARGET_NAME)";
				PUBLIC_HEADERS_FOLDER_PATH = "include/$(TARGET_NAME)";
				SKIP_INSTALL = YES;
			};
			name = Debug;
		};
		39DA35E816184338009EB332 /* Release */ = {
			isa = XCBuildConfiguration;
			buildSettings = {
				CLANG_ENABLE_OBJC_ARC = NO;
				DSTROOT = /tmp/KSCrashLib.dst;
				GCC_PRECOMPILE_PREFIX_HEADER = YES;
				GCC_PREFIX_HEADER = "KSCrashLib/KSCrashLib-Prefix.pch";
				OTHER_LDFLAGS = "-ObjC";
				PRIVATE_HEADERS_FOLDER_PATH = "include/$(TARGET_NAME)";
				PRODUCT_NAME = "$(TARGET_NAME)";
				PUBLIC_HEADERS_FOLDER_PATH = "include/$(TARGET_NAME)";
				SKIP_INSTALL = YES;
			};
			name = Release;
		};
		39DA35EA16184338009EB332 /* Debug */ = {
			isa = XCBuildConfiguration;
			buildSettings = {
				FRAMEWORK_SEARCH_PATHS = (
					"\"$(SDKROOT)/Developer/Library/Frameworks\"",
					"\"$(DEVELOPER_LIBRARY_DIR)/Frameworks\"",
				);
				GCC_PRECOMPILE_PREFIX_HEADER = YES;
				GCC_PREFIX_HEADER = "KSCrashLib/KSCrashLib-Prefix.pch";
				INFOPLIST_FILE = "KSCrashTests/KSCrashTests-Info.plist";
				IPHONEOS_DEPLOYMENT_TARGET = 5.0;
				OTHER_LDFLAGS = "-ObjC";
				PRODUCT_NAME = "$(TARGET_NAME)";
				WRAPPER_EXTENSION = octest;
			};
			name = Debug;
		};
		39DA35EB16184338009EB332 /* Release */ = {
			isa = XCBuildConfiguration;
			buildSettings = {
				FRAMEWORK_SEARCH_PATHS = (
					"\"$(SDKROOT)/Developer/Library/Frameworks\"",
					"\"$(DEVELOPER_LIBRARY_DIR)/Frameworks\"",
				);
				GCC_PRECOMPILE_PREFIX_HEADER = YES;
				GCC_PREFIX_HEADER = "KSCrashLib/KSCrashLib-Prefix.pch";
				INFOPLIST_FILE = "KSCrashTests/KSCrashTests-Info.plist";
				IPHONEOS_DEPLOYMENT_TARGET = 5.0;
				OTHER_LDFLAGS = "-ObjC";
				PRODUCT_NAME = "$(TARGET_NAME)";
				WRAPPER_EXTENSION = octest;
			};
			name = Release;
		};
		CB0AA0F9167EC43E006EAB99 /* Debug */ = {
			isa = XCBuildConfiguration;
			buildSettings = {
				ARCHS = (
					armv6,
					"$(ARCHS_STANDARD_32_BIT)",
				);
				CLANG_ENABLE_OBJC_ARC = NO;
				CONTENTS_FOLDER_PATH = "$(WRAPPER_NAME)/Versions/$(FRAMEWORK_VERSION)";
				DEAD_CODE_STRIPPING = NO;
				DYLIB_COMPATIBILITY_VERSION = 1;
				DYLIB_CURRENT_VERSION = 1;
				FRAMEWORK_VERSION = A;
				GCC_PRECOMPILE_PREFIX_HEADER = YES;
				GCC_PREFIX_HEADER = "KSCrashLite/KSCrashLite-Prefix.pch";
				GCC_THUMB_SUPPORT = NO;
				INFOPLIST_FILE = "KSCrashLite/KSCrashLite-Info.plist";
				INFOPLIST_PATH = "$(UNLOCALIZED_RESOURCES_FOLDER_PATH)/Info.plist";
				INSTALL_PATH = "$(BUILT_PRODUCTS_DIR)";
				LINK_WITH_STANDARD_LIBRARIES = NO;
				MACH_O_TYPE = mh_object;
				ONLY_ACTIVE_ARCH = YES;
				PRODUCT_NAME = "$(TARGET_NAME)";
				SKIP_INSTALL = YES;
				UNLOCALIZED_RESOURCES_FOLDER_PATH = "$(CONTENTS_FOLDER_PATH)/Resources";
				WRAPPER_EXTENSION = framework;
			};
			name = Debug;
		};
		CB0AA0FA167EC43E006EAB99 /* Release */ = {
			isa = XCBuildConfiguration;
			buildSettings = {
				ARCHS = (
					armv6,
					"$(ARCHS_STANDARD_32_BIT)",
				);
				CLANG_ENABLE_OBJC_ARC = NO;
				CONTENTS_FOLDER_PATH = "$(WRAPPER_NAME)/Versions/$(FRAMEWORK_VERSION)";
				DEAD_CODE_STRIPPING = NO;
				DYLIB_COMPATIBILITY_VERSION = 1;
				DYLIB_CURRENT_VERSION = 1;
				FRAMEWORK_VERSION = A;
				GCC_PRECOMPILE_PREFIX_HEADER = YES;
				GCC_PREFIX_HEADER = "KSCrashLite/KSCrashLite-Prefix.pch";
				GCC_THUMB_SUPPORT = NO;
				INFOPLIST_FILE = "KSCrashLite/KSCrashLite-Info.plist";
				INFOPLIST_PATH = "$(UNLOCALIZED_RESOURCES_FOLDER_PATH)/Info.plist";
				INSTALL_PATH = "$(BUILT_PRODUCTS_DIR)";
				LINK_WITH_STANDARD_LIBRARIES = NO;
				MACH_O_TYPE = mh_object;
				PRODUCT_NAME = "$(TARGET_NAME)";
				SKIP_INSTALL = YES;
				UNLOCALIZED_RESOURCES_FOLDER_PATH = "$(CONTENTS_FOLDER_PATH)/Resources";
				WRAPPER_EXTENSION = framework;
			};
			name = Release;
		};
/* End XCBuildConfiguration section */

/* Begin XCConfigurationList section */
		39DA35971618430C009EB332 /* Build configuration list for PBXProject "KSCrash" */ = {
			isa = XCConfigurationList;
			buildConfigurations = (
				39DA35A91618430D009EB332 /* Debug */,
				39DA35AA1618430D009EB332 /* Release */,
			);
			defaultConfigurationIsVisible = 0;
			defaultConfigurationName = Release;
		};
		39DA35BF1618432E009EB332 /* Build configuration list for PBXNativeTarget "KSCrash" */ = {
			isa = XCConfigurationList;
			buildConfigurations = (
				39DA35C01618432E009EB332 /* Debug */,
				39DA35C11618432E009EB332 /* Release */,
			);
			defaultConfigurationIsVisible = 0;
			defaultConfigurationName = Release;
		};
		39DA35E616184338009EB332 /* Build configuration list for PBXNativeTarget "KSCrashLib" */ = {
			isa = XCConfigurationList;
			buildConfigurations = (
				39DA35E716184338009EB332 /* Debug */,
				39DA35E816184338009EB332 /* Release */,
			);
			defaultConfigurationIsVisible = 0;
			defaultConfigurationName = Release;
		};
		39DA35E916184338009EB332 /* Build configuration list for PBXNativeTarget "KSCrashTests" */ = {
			isa = XCConfigurationList;
			buildConfigurations = (
				39DA35EA16184338009EB332 /* Debug */,
				39DA35EB16184338009EB332 /* Release */,
			);
			defaultConfigurationIsVisible = 0;
			defaultConfigurationName = Release;
		};
		CB0AA0FB167EC43E006EAB99 /* Build configuration list for PBXNativeTarget "KSCrashLite" */ = {
			isa = XCConfigurationList;
			buildConfigurations = (
				CB0AA0F9167EC43E006EAB99 /* Debug */,
				CB0AA0FA167EC43E006EAB99 /* Release */,
			);
			defaultConfigurationIsVisible = 0;
			defaultConfigurationName = Release;
		};
/* End XCConfigurationList section */
	};
	rootObject = 39DA35941618430C009EB332 /* Project object */;
}<|MERGE_RESOLUTION|>--- conflicted
+++ resolved
@@ -1097,12 +1097,8 @@
 				39DA830216184487001E7F79 /* KSCrashReportSinkEMail.h in Headers */,
 				39DA830616184487001E7F79 /* KSCrashReportSinkQuincyHockey.h in Headers */,
 				39DA830A16184487001E7F79 /* KSCrashReportSinkStandard.h in Headers */,
-<<<<<<< HEAD
-				2122BBD016F185120056D11C /* KSCrashReportSinkTakanashi.h in Headers */,
 				CB5C517A1766714A00A05F0C /* KSCrashType.h in Headers */,
-=======
 				2122BBD016F185120056D11C /* KSCrashReportSinkVictory.h in Headers */,
->>>>>>> 533779d3
 				39DA836C161844FF001E7F79 /* KSJSONCodecObjC.h in Headers */,
 				397A7C88162266480096E287 /* KSCrashReportFields.h in Headers */,
 				39DA835A161844FF001E7F79 /* ARCSafe_MemMgmt.h in Headers */,
@@ -1473,16 +1469,11 @@
 				CB1B377216D74F3C00FFFCEA /* KSCString.m in Sources */,
 				CBF2D93C16DE86B00003AD7E /* KSCrashInstallationEmail.m in Sources */,
 				CBF2D94216DEDCC10003AD7E /* KSCrashInstallationStandard.m in Sources */,
-<<<<<<< HEAD
-				2122BBD116F185120056D11C /* KSCrashReportSinkTakanashi.m in Sources */,
-				2193ACC616F19D690016EA5F /* KSCrashInstallationTakanashi.m in Sources */,
 				CBCED88D175E567F00BF56F0 /* KSCrashSentry_User.c in Sources */,
 				CB05EC8A176292EA0095353E /* KSCrashSentry_CPPException.mm in Sources */,
 				CB5C51881767639400A05F0C /* KSCrashType.c in Sources */,
-=======
 				2122BBD116F185120056D11C /* KSCrashReportSinkVictory.m in Sources */,
 				2193ACC616F19D690016EA5F /* KSCrashInstallationVictory.m in Sources */,
->>>>>>> 533779d3
 			);
 			runOnlyForDeploymentPostprocessing = 0;
 		};
@@ -1544,16 +1535,11 @@
 				CB1B377416D74F3C00FFFCEA /* KSCString.m in Sources */,
 				CBF2D93D16DE86B00003AD7E /* KSCrashInstallationEmail.m in Sources */,
 				CBF2D94316DEDCC10003AD7E /* KSCrashInstallationStandard.m in Sources */,
-<<<<<<< HEAD
-				2122BBD216F185120056D11C /* KSCrashReportSinkTakanashi.m in Sources */,
-				2193ACC716F19D690016EA5F /* KSCrashInstallationTakanashi.m in Sources */,
 				CBCED88F175E567F00BF56F0 /* KSCrashSentry_User.c in Sources */,
 				CB05EC8C176292EB0095353E /* KSCrashSentry_CPPException.mm in Sources */,
 				CB5C518A1767639400A05F0C /* KSCrashType.c in Sources */,
-=======
 				2122BBD216F185120056D11C /* KSCrashReportSinkVictory.m in Sources */,
 				2193ACC716F19D690016EA5F /* KSCrashInstallationVictory.m in Sources */,
->>>>>>> 533779d3
 			);
 			runOnlyForDeploymentPostprocessing = 0;
 		};
