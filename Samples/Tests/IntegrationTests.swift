--- conflicted
+++ resolved
@@ -93,43 +93,40 @@
 
 #if !os(watchOS)
 
-    final class SignalTests: IntegrationTestBase {
-        func testAbort() throws {
-            try launchAndCrash(.signal_abort)
-
-            let rawReport = try readPartialCrashReport()
-            try rawReport.validate()
-            XCTAssertEqual(rawReport.crash?.error?.type, "signal")
-            XCTAssertEqual(rawReport.crash?.error?.signal?.name, "SIGABRT")
-
-            let appleReport = try launchAndReportCrash()
-            XCTAssertTrue(appleReport.contains("SIGABRT"))
-        }
-
-        func testTermination() throws {
-            // Default (termination monitoring disabled)
-            try launchAndInstall()
-            try terminate()
-
-            XCTAssertFalse(try hasCrashReport())
-
-            // With termination monitoring enabled
-            try launchAndInstall { config in
-                config.isSigTermMonitoringEnabled = true
-            }
-            try terminate()
-
-            let rawReport = try readPartialCrashReport()
-            try rawReport.validate()
-            XCTAssertEqual(rawReport.crash?.error?.signal?.name, "SIGTERM")
-
-            let appleReport = try launchAndReportCrash()
-            print(appleReport)
-            XCTAssertTrue(appleReport.contains("SIGTERM"))
-        }
-    }
-<<<<<<< HEAD
-=======
+final class SignalTests: IntegrationTestBase {
+    func testAbort() throws {
+        try launchAndCrash(.signal_abort)
+
+        let rawReport = try readPartialCrashReport()
+        try rawReport.validate()
+        XCTAssertEqual(rawReport.crash?.error?.type, "signal")
+        XCTAssertEqual(rawReport.crash?.error?.signal?.name, "SIGABRT")
+
+        let appleReport = try launchAndReportCrash()
+        XCTAssertTrue(appleReport.contains("SIGABRT"))
+    }
+
+    func testTermination() throws {
+        // Default (termination monitoring disabled)
+        try launchAndInstall()
+        try terminate()
+
+        XCTAssertFalse(try hasCrashReport())
+
+        // With termination monitoring enabled
+        try launchAndInstall { config in
+            config.isSigTermMonitoringEnabled = true
+        }
+        try terminate()
+
+        let rawReport = try readPartialCrashReport()
+        try rawReport.validate()
+        XCTAssertEqual(rawReport.crash?.error?.signal?.name, "SIGTERM")
+
+        let appleReport = try launchAndReportCrash()
+        print(appleReport)
+        XCTAssertTrue(appleReport.contains("SIGTERM"))
+    }
     
     func testTerminationWithMemoryIntrospection() throws {
         try launchAndInstall { config in
@@ -144,7 +141,6 @@
         XCTAssertTrue(rawReport.crash?.threads?.first?.notable_addresses?.keys.contains { $0.hasPrefix("stack@0x") } ?? false)
     }
 }
->>>>>>> 6cb56660
 
 #endif
 
